CREATE TABLE IF NOT EXISTS `dispo_blocs_ac` (
  `id` BIGINT UNSIGNED NOT NULL AUTO_INCREMENT,
  `site` VARCHAR(100) NOT NULL,
  `equipement_id` VARCHAR(100) NOT NULL,
  `type_equipement` ENUM('AC') NOT NULL DEFAULT 'AC',
  `date_debut` DATETIME NOT NULL,
  `date_fin` DATETIME NOT NULL,
  `est_disponible` TINYINT(1) NOT NULL COMMENT '1 = disponible, 0 = indisponible',
  `cause` VARCHAR(255) DEFAULT NULL,
  `raw_point_count` INT UNSIGNED DEFAULT 0,
  `processed_at` TIMESTAMP NOT NULL DEFAULT CURRENT_TIMESTAMP,
  `batch_id` VARCHAR(64) DEFAULT NULL,
  `hash_signature` VARCHAR(64) DEFAULT NULL,
  `duration_minutes` INT GENERATED ALWAYS AS (TIMESTAMPDIFF(MINUTE, date_debut, date_fin)) STORED,
  PRIMARY KEY (`id`),
  UNIQUE KEY `uq_ac_equip_interval` (`equipement_id`,`date_debut`,`date_fin`),
  KEY `idx_ac_equip_debut` (`equipement_id`,`date_debut`),
  KEY `idx_ac_site_debut_fin` (`site`,`date_debut`,`date_fin`)
) ENGINE=InnoDB DEFAULT CHARSET=utf8mb4 COLLATE=utf8mb4_unicode_ci
  COMMENT='Blocs consolidés AC (minutes -> blocs) issus d''Influx';


-- Table pour BATT (DC1 + DC2)
CREATE TABLE IF NOT EXISTS `dispo_blocs_batt` (
  `id` BIGINT UNSIGNED NOT NULL AUTO_INCREMENT,
  `site` VARCHAR(100) NOT NULL,
  `equipement_id` VARCHAR(100) NOT NULL,
  `type_equipement` ENUM('BATT') NOT NULL DEFAULT 'BATT',
  `date_debut` DATETIME NOT NULL,
  `date_fin` DATETIME NOT NULL,
  `est_disponible` TINYINT(1) NOT NULL COMMENT '1 = disponible, 0 = indisponible',
  `cause` VARCHAR(255) DEFAULT NULL,
  `raw_point_count` INT UNSIGNED DEFAULT 0,
  `processed_at` TIMESTAMP NOT NULL DEFAULT CURRENT_TIMESTAMP,
  `batch_id` VARCHAR(64) DEFAULT NULL,
  `hash_signature` VARCHAR(64) DEFAULT NULL,
  `duration_minutes` INT GENERATED ALWAYS AS (TIMESTAMPDIFF(MINUTE, date_debut, date_fin)) STORED,
  PRIMARY KEY (`id`),
  UNIQUE KEY `uq_batt_equip_interval` (`equipement_id`,`date_debut`,`date_fin`),
  KEY `idx_batt_equip_debut` (`equipement_id`,`date_debut`),
  KEY `idx_batt_site_debut_fin` (`site`,`date_debut`,`date_fin`)
) ENGINE=InnoDB DEFAULT CHARSET=utf8mb4 COLLATE=utf8mb4_unicode_ci
  COMMENT='Blocs consolidés BATT (DC1, DC2) issus d''Influx';


CREATE TABLE IF NOT EXISTS `dispo_reclassements_historique` (
  `id` BIGINT UNSIGNED NOT NULL AUTO_INCREMENT,
  `table_name` VARCHAR(128) NOT NULL,
  `bloc_id` BIGINT UNSIGNED NOT NULL,
  `ancien_est_disponible` TINYINT NOT NULL,
  `nouvel_est_disponible` TINYINT NOT NULL,
  `changed_by` VARCHAR(100) DEFAULT NULL,
  `commentaire` TEXT DEFAULT NULL,
  `changed_at` TIMESTAMP NOT NULL DEFAULT CURRENT_TIMESTAMP,
  PRIMARY KEY (`id`),
  KEY `idx_table_bloc` (`table_name`,`bloc_id`)
) ENGINE=InnoDB DEFAULT CHARSET=utf8mb4 COLLATE=utf8mb4_unicode_ci
  COMMENT='Historisation des reclassements manuels sur les blocs de disponibilité';
<<<<<<< HEAD

CREATE TABLE IF NOT EXISTS `dispo_blocs_exclusions` (
  `id` BIGINT UNSIGNED NOT NULL AUTO_INCREMENT,
  `table_name` VARCHAR(128) NOT NULL,
  `bloc_id` BIGINT UNSIGNED NOT NULL,
  `previous_status` TINYINT NOT NULL,
  `exclusion_comment` TEXT DEFAULT NULL,
  `applied_by` VARCHAR(100) DEFAULT NULL,
  `applied_at` TIMESTAMP NOT NULL DEFAULT CURRENT_TIMESTAMP,
  `released_by` VARCHAR(100) DEFAULT NULL,
  `release_comment` TEXT DEFAULT NULL,
  `released_at` TIMESTAMP NULL DEFAULT NULL,
  PRIMARY KEY (`id`),
  UNIQUE KEY `uq_block_active` (`table_name`,`bloc_id`,`released_at`)
) ENGINE=InnoDB DEFAULT CHARSET=utf8mb4 COLLATE=utf8mb4_unicode_ci
  COMMENT='Gestion des exclusions actives et historiques appliquées aux blocs';
=======
>>>>>>> a98af04b
<|MERGE_RESOLUTION|>--- conflicted
+++ resolved
@@ -1,77 +1,59 @@
-CREATE TABLE IF NOT EXISTS `dispo_blocs_ac` (
-  `id` BIGINT UNSIGNED NOT NULL AUTO_INCREMENT,
-  `site` VARCHAR(100) NOT NULL,
-  `equipement_id` VARCHAR(100) NOT NULL,
-  `type_equipement` ENUM('AC') NOT NULL DEFAULT 'AC',
-  `date_debut` DATETIME NOT NULL,
-  `date_fin` DATETIME NOT NULL,
-  `est_disponible` TINYINT(1) NOT NULL COMMENT '1 = disponible, 0 = indisponible',
-  `cause` VARCHAR(255) DEFAULT NULL,
-  `raw_point_count` INT UNSIGNED DEFAULT 0,
-  `processed_at` TIMESTAMP NOT NULL DEFAULT CURRENT_TIMESTAMP,
-  `batch_id` VARCHAR(64) DEFAULT NULL,
-  `hash_signature` VARCHAR(64) DEFAULT NULL,
-  `duration_minutes` INT GENERATED ALWAYS AS (TIMESTAMPDIFF(MINUTE, date_debut, date_fin)) STORED,
-  PRIMARY KEY (`id`),
-  UNIQUE KEY `uq_ac_equip_interval` (`equipement_id`,`date_debut`,`date_fin`),
-  KEY `idx_ac_equip_debut` (`equipement_id`,`date_debut`),
-  KEY `idx_ac_site_debut_fin` (`site`,`date_debut`,`date_fin`)
-) ENGINE=InnoDB DEFAULT CHARSET=utf8mb4 COLLATE=utf8mb4_unicode_ci
-  COMMENT='Blocs consolidés AC (minutes -> blocs) issus d''Influx';
-
-
--- Table pour BATT (DC1 + DC2)
-CREATE TABLE IF NOT EXISTS `dispo_blocs_batt` (
-  `id` BIGINT UNSIGNED NOT NULL AUTO_INCREMENT,
-  `site` VARCHAR(100) NOT NULL,
-  `equipement_id` VARCHAR(100) NOT NULL,
-  `type_equipement` ENUM('BATT') NOT NULL DEFAULT 'BATT',
-  `date_debut` DATETIME NOT NULL,
-  `date_fin` DATETIME NOT NULL,
-  `est_disponible` TINYINT(1) NOT NULL COMMENT '1 = disponible, 0 = indisponible',
-  `cause` VARCHAR(255) DEFAULT NULL,
-  `raw_point_count` INT UNSIGNED DEFAULT 0,
-  `processed_at` TIMESTAMP NOT NULL DEFAULT CURRENT_TIMESTAMP,
-  `batch_id` VARCHAR(64) DEFAULT NULL,
-  `hash_signature` VARCHAR(64) DEFAULT NULL,
-  `duration_minutes` INT GENERATED ALWAYS AS (TIMESTAMPDIFF(MINUTE, date_debut, date_fin)) STORED,
-  PRIMARY KEY (`id`),
-  UNIQUE KEY `uq_batt_equip_interval` (`equipement_id`,`date_debut`,`date_fin`),
-  KEY `idx_batt_equip_debut` (`equipement_id`,`date_debut`),
-  KEY `idx_batt_site_debut_fin` (`site`,`date_debut`,`date_fin`)
-) ENGINE=InnoDB DEFAULT CHARSET=utf8mb4 COLLATE=utf8mb4_unicode_ci
-  COMMENT='Blocs consolidés BATT (DC1, DC2) issus d''Influx';
-
-
-CREATE TABLE IF NOT EXISTS `dispo_reclassements_historique` (
-  `id` BIGINT UNSIGNED NOT NULL AUTO_INCREMENT,
-  `table_name` VARCHAR(128) NOT NULL,
-  `bloc_id` BIGINT UNSIGNED NOT NULL,
-  `ancien_est_disponible` TINYINT NOT NULL,
-  `nouvel_est_disponible` TINYINT NOT NULL,
-  `changed_by` VARCHAR(100) DEFAULT NULL,
-  `commentaire` TEXT DEFAULT NULL,
-  `changed_at` TIMESTAMP NOT NULL DEFAULT CURRENT_TIMESTAMP,
-  PRIMARY KEY (`id`),
-  KEY `idx_table_bloc` (`table_name`,`bloc_id`)
-) ENGINE=InnoDB DEFAULT CHARSET=utf8mb4 COLLATE=utf8mb4_unicode_ci
-  COMMENT='Historisation des reclassements manuels sur les blocs de disponibilité';
-<<<<<<< HEAD
-
-CREATE TABLE IF NOT EXISTS `dispo_blocs_exclusions` (
-  `id` BIGINT UNSIGNED NOT NULL AUTO_INCREMENT,
-  `table_name` VARCHAR(128) NOT NULL,
-  `bloc_id` BIGINT UNSIGNED NOT NULL,
-  `previous_status` TINYINT NOT NULL,
-  `exclusion_comment` TEXT DEFAULT NULL,
-  `applied_by` VARCHAR(100) DEFAULT NULL,
-  `applied_at` TIMESTAMP NOT NULL DEFAULT CURRENT_TIMESTAMP,
-  `released_by` VARCHAR(100) DEFAULT NULL,
-  `release_comment` TEXT DEFAULT NULL,
-  `released_at` TIMESTAMP NULL DEFAULT NULL,
-  PRIMARY KEY (`id`),
-  UNIQUE KEY `uq_block_active` (`table_name`,`bloc_id`,`released_at`)
-) ENGINE=InnoDB DEFAULT CHARSET=utf8mb4 COLLATE=utf8mb4_unicode_ci
-  COMMENT='Gestion des exclusions actives et historiques appliquées aux blocs';
-=======
->>>>>>> a98af04b
+CREATE TABLE IF NOT EXISTS `dispo_blocs_ac` (
+  `id` BIGINT UNSIGNED NOT NULL AUTO_INCREMENT,
+  `site` VARCHAR(100) NOT NULL,
+  `equipement_id` VARCHAR(100) NOT NULL,
+  `type_equipement` ENUM('AC') NOT NULL DEFAULT 'AC',
+  `date_debut` DATETIME NOT NULL,
+  `date_fin` DATETIME NOT NULL,
+  `est_disponible` TINYINT(1) NOT NULL COMMENT '1 = disponible, 0 = indisponible',
+  `cause` VARCHAR(255) DEFAULT NULL,
+  `raw_point_count` INT UNSIGNED DEFAULT 0,
+  `processed_at` TIMESTAMP NOT NULL DEFAULT CURRENT_TIMESTAMP,
+  `batch_id` VARCHAR(64) DEFAULT NULL,
+  `hash_signature` VARCHAR(64) DEFAULT NULL,
+  `duration_minutes` INT GENERATED ALWAYS AS (TIMESTAMPDIFF(MINUTE, date_debut, date_fin)) STORED,
+  PRIMARY KEY (`id`),
+  UNIQUE KEY `uq_ac_equip_interval` (`equipement_id`,`date_debut`,`date_fin`),
+  KEY `idx_ac_equip_debut` (`equipement_id`,`date_debut`),
+  KEY `idx_ac_site_debut_fin` (`site`,`date_debut`,`date_fin`)
+) ENGINE=InnoDB DEFAULT CHARSET=utf8mb4 COLLATE=utf8mb4_unicode_ci
+  COMMENT='Blocs consolidés AC (minutes -> blocs) issus d''Influx';
+
+
+-- Table pour BATT (DC1 + DC2)
+CREATE TABLE IF NOT EXISTS `dispo_blocs_batt` (
+  `id` BIGINT UNSIGNED NOT NULL AUTO_INCREMENT,
+  `site` VARCHAR(100) NOT NULL,
+  `equipement_id` VARCHAR(100) NOT NULL,
+  `type_equipement` ENUM('BATT') NOT NULL DEFAULT 'BATT',
+  `date_debut` DATETIME NOT NULL,
+  `date_fin` DATETIME NOT NULL,
+  `est_disponible` TINYINT(1) NOT NULL COMMENT '1 = disponible, 0 = indisponible',
+  `cause` VARCHAR(255) DEFAULT NULL,
+  `raw_point_count` INT UNSIGNED DEFAULT 0,
+  `processed_at` TIMESTAMP NOT NULL DEFAULT CURRENT_TIMESTAMP,
+  `batch_id` VARCHAR(64) DEFAULT NULL,
+  `hash_signature` VARCHAR(64) DEFAULT NULL,
+  `duration_minutes` INT GENERATED ALWAYS AS (TIMESTAMPDIFF(MINUTE, date_debut, date_fin)) STORED,
+  PRIMARY KEY (`id`),
+  UNIQUE KEY `uq_batt_equip_interval` (`equipement_id`,`date_debut`,`date_fin`),
+  KEY `idx_batt_equip_debut` (`equipement_id`,`date_debut`),
+  KEY `idx_batt_site_debut_fin` (`site`,`date_debut`,`date_fin`)
+) ENGINE=InnoDB DEFAULT CHARSET=utf8mb4 COLLATE=utf8mb4_unicode_ci
+  COMMENT='Blocs consolidés BATT (DC1, DC2) issus d''Influx';
+
+
+CREATE TABLE IF NOT EXISTS `dispo_reclassements_historique` (
+  `id` BIGINT UNSIGNED NOT NULL AUTO_INCREMENT,
+  `table_name` VARCHAR(128) NOT NULL,
+  `bloc_id` BIGINT UNSIGNED NOT NULL,
+  `ancien_est_disponible` TINYINT NOT NULL,
+  `nouvel_est_disponible` TINYINT NOT NULL,
+  `changed_by` VARCHAR(100) DEFAULT NULL,
+  `commentaire` TEXT DEFAULT NULL,
+  `changed_at` TIMESTAMP NOT NULL DEFAULT CURRENT_TIMESTAMP,
+  PRIMARY KEY (`id`),
+  KEY `idx_table_bloc` (`table_name`,`bloc_id`)
+) ENGINE=InnoDB DEFAULT CHARSET=utf8mb4 COLLATE=utf8mb4_unicode_ci
+  COMMENT='Historisation des reclassements manuels sur les blocs de disponibilité';
+