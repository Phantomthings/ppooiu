<<<<<<< HEAD
#app.py
import math
import os
import re
from dataclasses import dataclass
from datetime import datetime, time, timedelta, timezone
from itertools import cycle
from typing import Any, Dict, Optional, List, Tuple, Set, Callable
import logging

import pandas as pd
import plotly.express as px
import plotly.graph_objects as go
import streamlit as st
=======
#app.py
import math
import os
import re
from dataclasses import dataclass
from datetime import datetime, time, timedelta, timezone
from itertools import cycle
from typing import Any, Dict, Optional, List, Tuple, Set, Callable
import logging

import pandas as pd
import plotly.express as px
import plotly.graph_objects as go
import streamlit as st
>>>>>>> a98af04b
from sqlalchemy import create_engine, text
from sqlalchemy.exc import SQLAlchemyError


<<<<<<< HEAD
class ExclusionError(RuntimeError):
    """Raised when an exclusion operation cannot be completed."""


@dataclass
class ExclusionActionResult:
    """Represents the outcome of an exclusion related change."""

    table_name: str
    block_id: int
    exclusion_id: int
=======
class ReclassificationError(RuntimeError):
    """Raised when a reclassification operation cannot be performed."""


@dataclass
class ReclassificationResult:
    """Represents the outcome of a reclassification operation."""

    table_name: str
    block_id: int
>>>>>>> a98af04b
    previous_status: int
    new_status: int
    changed_by: Optional[str]
    comment: Optional[str]


_TABLE_NAME_PATTERN = re.compile(r"^[A-Za-z0-9_]+$")
<<<<<<< HEAD
from Projects import mapping_sites
from Binaire import get_equip_config, translate_ic_pc

# Config
logging.basicConfig(
    level=logging.INFO,
    format='%(asctime)s - %(name)s - %(levelname)s - %(message)s'
)
logger = logging.getLogger(__name__)

MODE_EQUIPMENT = "equip"
MODE_PDC = "pdc"
MODE_LABELS = {
    MODE_EQUIPMENT: "Disponibilité équipements",
    MODE_PDC: "Disponibilité points de charge",
}
GENERIC_SCOPE_TOKENS = ("tous", "toutes", "all", "global", "ensemble", "général", "general")


def get_current_mode() -> str:
    return st.session_state.get("app_mode", MODE_EQUIPMENT)


def set_current_mode(mode: str) -> None:
    if mode not in MODE_LABELS:
        mode = MODE_EQUIPMENT
    st.session_state["app_mode"] = mode

st.set_page_config(
    layout="wide",
    page_title="Disponibilité Équipements",
    page_icon="📊",
    initial_sidebar_state="expanded"
)

st.markdown("""
<style>
  .stMetric {
      background-color: #f0f2f6;
      padding: 12px;
      border-radius: 10px;
      box-shadow: 0 2px 4px rgba(0,0,0,0.1);
  }
  .stMetric label {
      font-weight: 400;
      color: #1f77b4;
  }
  div[data-testid="stExpander"] {
      background-color: #ffffff;
      border: 1px solid #e0e0e0;
      border-radius: 5px;
  }
  .success-box {
      padding: 10px;
      background-color: #d4edda;
      border-left: 4px solid #28a745;
      margin: 10px 0;
  }
  .warning-box {
      padding: 10px;
      background-color: #fff3cd;
      border-left: 4px solid #ffc107;
      margin: 10px 0;
  }
  .error-box {
      padding: 10px;
      background-color: #f8d7da;
      border-left: 4px solid #dc3545;
      margin: 10px 0;
  }

  div[data-testid="stMetricValue"] { font-size: 1.47rem !important; line-height: 1.2; }
  div[data-testid="stMetricDelta"] { font-size: 0.85rem !important; line-height: 1.1; }
  div[data-testid="stMetricLabel"] > div { font-size: 1.35rem !important; }
</style>
""", unsafe_allow_html=True)

# Config
def get_db_config() -> Dict[str, str]:
    return {
        "user": st.secrets.get("MYSQL_USER", os.getenv("MYSQL_USER", "AdminNidec")),
        "password": st.secrets.get("MYSQL_PASSWORD", os.getenv("MYSQL_PASSWORD", "u6Ehe987XBSXxa4")),
        "host": st.secrets.get("MYSQL_HOST", os.getenv("MYSQL_HOST", "141.94.31.144")),
        "port": int(st.secrets.get("MYSQL_PORT", os.getenv("MYSQL_PORT", 3306))),
        "database": st.secrets.get("MYSQL_DB", os.getenv("MYSQL_DB", "indicator"))
    }

@st.cache_resource
def get_engine():
    """Crée et retourne l'engine SQLAlchemy avec gestion d'erreurs."""
    try:
        config = get_db_config()
        engine_uri = (
            f"mysql+pymysql://{config['user']}:{config['password']}"
            f"@{config['host']}:{config['port']}/{config['database']}"
            f"?charset=utf8mb4"
        )
        engine = create_engine(
            engine_uri,
            pool_pre_ping=True,
            pool_recycle=3600,
            pool_size=5,
            max_overflow=10,
            echo=False
        )
        # Test de connexion
        with engine.connect() as conn:
            conn.execute(text("SELECT 1"))
        logger.info("Connexion à la base de données établie avec succès")
        return engine
    except Exception as e:
        logger.error(f"Erreur de connexion à la base de données: {e}")
        st.error(f"❌ Impossible de se connecter à la base de données: {e}")
        st.stop()

# Couche Données
class DatabaseError(Exception):
    pass

@st.cache_data(ttl=1800, show_spinner=False)
def execute_query(query: str, params: Optional[Dict] = None) -> pd.DataFrame:
    try:
        engine = get_engine()
        with engine.connect() as conn:
            df = pd.read_sql_query(text(query), conn, params=params or {})
        return df
    except SQLAlchemyError as e:
        logger.error(f"Erreur SQL: {e}")
        raise DatabaseError(f"Erreur lors de l'exécution de la requête: {str(e)}")
    except Exception as e:
        logger.error(f"Erreur inattendue: {e}")
        raise DatabaseError(f"Erreur inattendue: {str(e)}")

=======
from Projects import mapping_sites
from Binaire import get_equip_config, translate_ic_pc

# Config
logging.basicConfig(
    level=logging.INFO,
    format='%(asctime)s - %(name)s - %(levelname)s - %(message)s'
)
logger = logging.getLogger(__name__)

MODE_EQUIPMENT = "equip"
MODE_PDC = "pdc"
MODE_LABELS = {
    MODE_EQUIPMENT: "Disponibilité équipements",
    MODE_PDC: "Disponibilité points de charge",
}
GENERIC_SCOPE_TOKENS = ("tous", "toutes", "all", "global", "ensemble", "général", "general")


def get_current_mode() -> str:
    return st.session_state.get("app_mode", MODE_EQUIPMENT)


def set_current_mode(mode: str) -> None:
    if mode not in MODE_LABELS:
        mode = MODE_EQUIPMENT
    st.session_state["app_mode"] = mode

st.set_page_config(
    layout="wide",
    page_title="Disponibilité Équipements",
    page_icon="📊",
    initial_sidebar_state="expanded"
)

st.markdown("""
<style>
  .stMetric {
      background-color: #f0f2f6;
      padding: 12px;
      border-radius: 10px;
      box-shadow: 0 2px 4px rgba(0,0,0,0.1);
  }
  .stMetric label {
      font-weight: 400;
      color: #1f77b4;
  }
  div[data-testid="stExpander"] {
      background-color: #ffffff;
      border: 1px solid #e0e0e0;
      border-radius: 5px;
  }
  .success-box {
      padding: 10px;
      background-color: #d4edda;
      border-left: 4px solid #28a745;
      margin: 10px 0;
  }
  .warning-box {
      padding: 10px;
      background-color: #fff3cd;
      border-left: 4px solid #ffc107;
      margin: 10px 0;
  }
  .error-box {
      padding: 10px;
      background-color: #f8d7da;
      border-left: 4px solid #dc3545;
      margin: 10px 0;
  }

  div[data-testid="stMetricValue"] { font-size: 1.47rem !important; line-height: 1.2; }
  div[data-testid="stMetricDelta"] { font-size: 0.85rem !important; line-height: 1.1; }
  div[data-testid="stMetricLabel"] > div { font-size: 1.35rem !important; }
</style>
""", unsafe_allow_html=True)

# Config
def get_db_config() -> Dict[str, str]:
    return {
        "user": st.secrets.get("MYSQL_USER", os.getenv("MYSQL_USER", "AdminNidec")),
        "password": st.secrets.get("MYSQL_PASSWORD", os.getenv("MYSQL_PASSWORD", "u6Ehe987XBSXxa4")),
        "host": st.secrets.get("MYSQL_HOST", os.getenv("MYSQL_HOST", "141.94.31.144")),
        "port": int(st.secrets.get("MYSQL_PORT", os.getenv("MYSQL_PORT", 3306))),
        "database": st.secrets.get("MYSQL_DB", os.getenv("MYSQL_DB", "indicator"))
    }

@st.cache_resource
def get_engine():
    """Crée et retourne l'engine SQLAlchemy avec gestion d'erreurs."""
    try:
        config = get_db_config()
        engine_uri = (
            f"mysql+pymysql://{config['user']}:{config['password']}"
            f"@{config['host']}:{config['port']}/{config['database']}"
            f"?charset=utf8mb4"
        )
        engine = create_engine(
            engine_uri,
            pool_pre_ping=True,
            pool_recycle=3600,
            pool_size=5,
            max_overflow=10,
            echo=False
        )
        # Test de connexion
        with engine.connect() as conn:
            conn.execute(text("SELECT 1"))
        logger.info("Connexion à la base de données établie avec succès")
        return engine
    except Exception as e:
        logger.error(f"Erreur de connexion à la base de données: {e}")
        st.error(f"❌ Impossible de se connecter à la base de données: {e}")
        st.stop()

# Couche Données
class DatabaseError(Exception):
    pass

@st.cache_data(ttl=1800, show_spinner=False)
def execute_query(query: str, params: Optional[Dict] = None) -> pd.DataFrame:
    try:
        engine = get_engine()
        with engine.connect() as conn:
            df = pd.read_sql_query(text(query), conn, params=params or {})
        return df
    except SQLAlchemyError as e:
        logger.error(f"Erreur SQL: {e}")
        raise DatabaseError(f"Erreur lors de l'exécution de la requête: {str(e)}")
    except Exception as e:
        logger.error(f"Erreur inattendue: {e}")
        raise DatabaseError(f"Erreur inattendue: {str(e)}")

>>>>>>> a98af04b
def execute_write(query: str, params: Optional[Dict] = None) -> bool:
    """Exécute une requête d'écriture (INSERT, UPDATE, DELETE)."""
    try:
        engine = get_engine()
        with engine.begin() as conn:
            conn.execute(text(query), params or {})
        invalidate_cache()
        return True
    except SQLAlchemyError as e:
        logger.error(f"Erreur lors de l'écriture: {e}")
        st.error(f"❌ Erreur lors de l'opération: {str(e)}")
        return False
    except Exception as e:
        logger.error(f"Erreur inattendue lors de l'écriture: {e}")
        st.error(f"❌ Erreur inattendue: {str(e)}")
        return False


def _ensure_reclassification_history_table(conn) -> None:
    """Create the history table if it does not already exist."""

    dialect = conn.dialect.name
    if dialect == "mysql":
        create_stmt = text(
            """
            CREATE TABLE IF NOT EXISTS dispo_reclassements_historique (
                id BIGINT UNSIGNED NOT NULL AUTO_INCREMENT,
                table_name VARCHAR(128) NOT NULL,
                bloc_id BIGINT UNSIGNED NOT NULL,
                ancien_est_disponible TINYINT NOT NULL,
                nouvel_est_disponible TINYINT NOT NULL,
                changed_by VARCHAR(100) DEFAULT NULL,
                commentaire TEXT DEFAULT NULL,
                changed_at TIMESTAMP NOT NULL DEFAULT CURRENT_TIMESTAMP,
                PRIMARY KEY (id),
                KEY idx_table_bloc (table_name, bloc_id)
            ) ENGINE=InnoDB DEFAULT CHARSET=utf8mb4 COLLATE=utf8mb4_unicode_ci
            """
        )
    else:
        create_stmt = text(
            """
            CREATE TABLE IF NOT EXISTS dispo_reclassements_historique (
                id INTEGER PRIMARY KEY AUTOINCREMENT,
                table_name VARCHAR(128) NOT NULL,
                bloc_id BIGINT NOT NULL,
                ancien_est_disponible INTEGER NOT NULL,
                nouvel_est_disponible INTEGER NOT NULL,
                changed_by VARCHAR(100) DEFAULT NULL,
                commentaire TEXT DEFAULT NULL,
                changed_at TIMESTAMP DEFAULT CURRENT_TIMESTAMP
            )
            """
        )

    conn.execute(create_stmt)


def _fetch_block_status(conn, table_name: str, block_id: int) -> int:
    """Return the current est_disponible value for the block."""

    select_stmt = text(
        f"""
        SELECT est_disponible
        FROM `{table_name}`
        WHERE id = :block_id
        """
    )
    row = conn.execute(select_stmt, {"block_id": block_id}).mappings().first()
    if row is None:
<<<<<<< HEAD
        raise ExclusionError(
=======
        raise ReclassificationError(
>>>>>>> a98af04b
            f"Bloc {block_id} introuvable dans la table {table_name}."
        )

    try:
        return int(row["est_disponible"])
    except (TypeError, ValueError) as exc:
<<<<<<< HEAD
        raise ExclusionError(
=======
        raise ReclassificationError(
>>>>>>> a98af04b
            f"Valeur 'est_disponible' invalide pour le bloc {block_id}."
        ) from exc


<<<<<<< HEAD
def _is_valid_table_name(table_name: str) -> bool:
    return bool(_TABLE_NAME_PATTERN.match(table_name))


def _ensure_exclusion_table(conn) -> None:
    dialect = conn.dialect.name
    if dialect == "mysql":
        create_stmt = text(
            """
            CREATE TABLE IF NOT EXISTS dispo_blocs_exclusions (
                id BIGINT UNSIGNED NOT NULL AUTO_INCREMENT,
                table_name VARCHAR(128) NOT NULL,
                bloc_id BIGINT UNSIGNED NOT NULL,
                previous_status TINYINT NOT NULL,
                exclusion_comment TEXT DEFAULT NULL,
                applied_by VARCHAR(100) DEFAULT NULL,
                applied_at TIMESTAMP NOT NULL DEFAULT CURRENT_TIMESTAMP,
                released_by VARCHAR(100) DEFAULT NULL,
                release_comment TEXT DEFAULT NULL,
                released_at TIMESTAMP NULL DEFAULT NULL,
                PRIMARY KEY (id),
                UNIQUE KEY uq_block_active (table_name, bloc_id, released_at)
            ) ENGINE=InnoDB DEFAULT CHARSET=utf8mb4 COLLATE=utf8mb4_unicode_ci
            """
        )
    else:
        create_stmt = text(
            """
            CREATE TABLE IF NOT EXISTS dispo_blocs_exclusions (
                id INTEGER PRIMARY KEY AUTOINCREMENT,
                table_name VARCHAR(128) NOT NULL,
                bloc_id BIGINT NOT NULL,
                previous_status INTEGER NOT NULL,
                exclusion_comment TEXT DEFAULT NULL,
                applied_by VARCHAR(100) DEFAULT NULL,
                applied_at TIMESTAMP DEFAULT CURRENT_TIMESTAMP,
                released_by VARCHAR(100) DEFAULT NULL,
                release_comment TEXT DEFAULT NULL,
                released_at TIMESTAMP DEFAULT NULL
            )
            """
        )
    conn.execute(create_stmt)


def _get_active_exclusion(conn, table_name: str, block_id: int) -> Optional[Dict[str, Any]]:
    stmt = text(
        """
        SELECT id, previous_status, exclusion_comment, applied_by, applied_at
        FROM dispo_blocs_exclusions
        WHERE table_name = :table_name
          AND bloc_id = :block_id
          AND released_at IS NULL
        FOR UPDATE
        """
    )
    row = conn.execute(stmt, {"table_name": table_name, "block_id": block_id}).mappings().first()
    return dict(row) if row else None


def apply_block_exclusion(
    table_name: str,
    block_id: int,
    *,
    user: Optional[str] = None,
    comment: Optional[str] = None,
) -> ExclusionActionResult:
    if not _is_valid_table_name(table_name):
        raise ExclusionError("Nom de table invalide pour l'exclusion.")

    engine = get_engine()
    current_status: Optional[int] = None
    exclusion_id: Optional[int] = None

    try:
        with engine.begin() as conn:
            _ensure_exclusion_table(conn)
            _ensure_reclassification_history_table(conn)

            current_status = _fetch_block_status(conn, table_name, block_id)
            if current_status == 1:
                raise ExclusionError("Le bloc est déjà disponible, exclusion inutile.")

            existing = _get_active_exclusion(conn, table_name, block_id)
            if existing:
                raise ExclusionError("Une exclusion active existe déjà pour ce bloc.")

            update_stmt = text(
                f"""
                UPDATE `{table_name}`
                SET est_disponible = 1
                WHERE id = :block_id
                """
            )
            result = conn.execute(update_stmt, {"block_id": block_id})
            if result.rowcount == 0:
                raise ExclusionError("Aucun bloc mis à jour lors de l'exclusion.")

            insert_stmt = text(
                """
                INSERT INTO dispo_blocs_exclusions
                    (table_name, bloc_id, previous_status, exclusion_comment, applied_by)
                VALUES
                    (:table_name, :bloc_id, :previous_status, :comment, :user)
                """
            )
            res = conn.execute(
                insert_stmt,
                {
                    "table_name": table_name,
                    "bloc_id": block_id,
                    "previous_status": current_status,
                    "comment": comment,
                    "user": user,
                },
            )
            exclusion_id = res.lastrowid

            history_stmt = text(
                """
                INSERT INTO dispo_reclassements_historique
                    (table_name, bloc_id, ancien_est_disponible,
                     nouvel_est_disponible, changed_by, commentaire)
                VALUES
                    (:table_name, :bloc_id, :old_status, :new_status,
                     :user, :comment)
                """
            )
            conn.execute(
                history_stmt,
                {
                    "table_name": table_name,
                    "bloc_id": block_id,
                    "old_status": current_status,
                    "new_status": 1,
                    "user": user,
                    "comment": comment,
                },
            )
    except SQLAlchemyError as exc:
        raise ExclusionError(
            f"Erreur lors de l'exclusion du bloc {block_id} dans {table_name}: {exc}"
        ) from exc

    invalidate_cache()

    if current_status is None or exclusion_id is None:
        raise ExclusionError("Échec de la création de l'exclusion.")

    return ExclusionActionResult(
        table_name=table_name,
        block_id=block_id,
        exclusion_id=int(exclusion_id),
        previous_status=current_status,
        new_status=1,
        changed_by=user,
        comment=comment,
    )


def release_block_exclusion(
    table_name: str,
    block_id: int,
    *,
    user: Optional[str] = None,
    comment: Optional[str] = None,
) -> ExclusionActionResult:
    if not _is_valid_table_name(table_name):
        raise ExclusionError("Nom de table invalide pour l'exclusion.")

    engine = get_engine()
    active: Optional[Dict[str, Any]] = None
=======
def _validate_reclassification_transition(current_status: int, new_status: int) -> None:
    """Validate the requested state transition according to business rules."""

    if current_status == 1:
        raise ReclassificationError(
            "Les blocs déjà disponibles ne peuvent pas être reclassés."
        )

    if current_status == 0 and new_status != 1:
        raise ReclassificationError(
            "Un bloc indisponible exclu manuellement ne peut être reclassé qu'en disponible."
        )

    if current_status == -1 and new_status in (0, 1):
        return

    if current_status == 0 and new_status == 1:
        return

    raise ReclassificationError(
        "Transition de statut invalide pour le bloc sélectionné."
    )


def _is_valid_table_name(table_name: str) -> bool:
    return bool(_TABLE_NAME_PATTERN.match(table_name))


def reclassify_block(
    table_name: str,
    block_id: int,
    new_status: int,
    *,
    user: Optional[str] = None,
    comment: Optional[str] = None,
) -> ReclassificationResult:
    """Apply business rules and persist the reclassification in the database."""

    if new_status not in (0, 1):
        raise ReclassificationError(
            "Le nouvel état doit être 0 (indisponible) ou 1 (disponible)."
        )

    if not _is_valid_table_name(table_name):
        raise ReclassificationError(
            "Nom de table invalide : uniquement lettres, chiffres et underscores autorisés."
        )

    engine = get_engine()

>>>>>>> a98af04b
    current_status: Optional[int] = None

    try:
        with engine.begin() as conn:
<<<<<<< HEAD
            _ensure_exclusion_table(conn)
            _ensure_reclassification_history_table(conn)

            active = _get_active_exclusion(conn, table_name, block_id)
            if not active:
                raise ExclusionError("Aucune exclusion active à lever pour ce bloc.")

            current_status = _fetch_block_status(conn, table_name, block_id)

            restore_stmt = text(
                f"""
                UPDATE `{table_name}`
                SET est_disponible = :previous_status
                WHERE id = :block_id
                """
            )
            conn.execute(
                restore_stmt,
                {
                    "previous_status": int(active["previous_status"]),
                    "block_id": block_id,
                },
            )

            update_stmt = text(
                """
                UPDATE dispo_blocs_exclusions
                SET released_at = CURRENT_TIMESTAMP,
                    released_by = :user,
                    release_comment = :comment
                WHERE id = :exclusion_id
                """
            )
            conn.execute(
                update_stmt,
                {
                    "exclusion_id": active["id"],
                    "user": user,
                    "comment": comment,
                },
            )
=======
            _ensure_reclassification_history_table(conn)
            current_status = _fetch_block_status(conn, table_name, block_id)
            _validate_reclassification_transition(current_status, new_status)

            update_stmt = text(
                f"""
                UPDATE `{table_name}`
                SET est_disponible = :new_status
                WHERE id = :block_id
                """
            )
            result = conn.execute(
                update_stmt, {"new_status": new_status, "block_id": block_id}
            )
            if result.rowcount == 0:
                raise ReclassificationError(
                    f"Aucune ligne mise à jour pour le bloc {block_id} dans {table_name}."
                )
>>>>>>> a98af04b

            history_stmt = text(
                """
                INSERT INTO dispo_reclassements_historique
                    (table_name, bloc_id, ancien_est_disponible,
                     nouvel_est_disponible, changed_by, commentaire)
                VALUES
                    (:table_name, :bloc_id, :old_status, :new_status,
                     :user, :comment)
                """
            )
            conn.execute(
                history_stmt,
                {
                    "table_name": table_name,
                    "bloc_id": block_id,
                    "old_status": current_status,
<<<<<<< HEAD
                    "new_status": int(active["previous_status"]),
=======
                    "new_status": new_status,
>>>>>>> a98af04b
                    "user": user,
                    "comment": comment,
                },
            )
    except SQLAlchemyError as exc:
<<<<<<< HEAD
        raise ExclusionError(
            f"Erreur lors de la suppression de l'exclusion du bloc {block_id} dans {table_name}: {exc}"
=======
        raise ReclassificationError(
            f"Erreur lors du reclassement du bloc {block_id} dans {table_name}: {exc}"
>>>>>>> a98af04b
        ) from exc

    invalidate_cache()

<<<<<<< HEAD
    if active is None or current_status is None:
        raise ExclusionError("Impossible de finaliser la suppression de l'exclusion.")

    return ExclusionActionResult(
        table_name=table_name,
        block_id=block_id,
        exclusion_id=int(active["id"]),
        previous_status=current_status,
        new_status=int(active["previous_status"]),
=======
    if current_status is None:
        raise ReclassificationError(
            "Impossible de déterminer l'état actuel du bloc sélectionné."
        )

    return ReclassificationResult(
        table_name=table_name,
        block_id=block_id,
        previous_status=current_status,
        new_status=new_status,
>>>>>>> a98af04b
        changed_by=user,
        comment=comment,
    )


def delete_annotation(annotation_id: int) -> bool:
    """Supprime définitivement une annotation identifiée par son ID."""
    query = "DELETE FROM dispo_annotations WHERE id = :id"
    params = {"id": annotation_id}
    return execute_write(query, params)
<<<<<<< HEAD


def invalidate_cache():
    """Invalide le cache de données."""
    st.cache_data.clear()
    st.session_state["last_cache_clear"] = datetime.utcnow().isoformat()
    logger.info("Cache invalidé")
@st.cache_data(ttl=1800, show_spinner=False)
def _list_ac_tables() -> pd.DataFrame:
    """
    Retourne un DF avec colonnes: site_code, table_name
    pour toutes les tables dispo_blocs_ac_<site> du schéma.
    """
    q = """
    SELECT TABLE_NAME AS table_name
    FROM information_schema.tables
    WHERE TABLE_SCHEMA = :db
      AND TABLE_NAME REGEXP '^dispo_blocs_ac_[0-9]+(_[0-9]+)?$'
    ORDER BY TABLE_NAME
    """
    df = execute_query(q, {"db": get_db_config()["database"]})
    if df.empty:
        return pd.DataFrame(columns=["site_code", "table_name"])

    df.columns = [c.lower() for c in df.columns]
    if "table_name" not in df.columns:
        return pd.DataFrame(columns=["site_code", "table_name"])

    def _parse(tbl: str) -> pd.Series:
        t = str(tbl)
        if t.startswith("dispo_blocs_ac_"):
            return pd.Series([t[len("dispo_blocs_ac_"):], t])
        return pd.Series([None, t])

    out = df["table_name"].apply(_parse)
    out.columns = ["site_code", "table_name"]
    return out.dropna(subset=["site_code"]).reset_index(drop=True)


@st.cache_data(ttl=1800, show_spinner=False)
def _list_pdc_tables() -> pd.DataFrame:
    q = """
    SELECT TABLE_NAME AS table_name
    FROM information_schema.tables
    WHERE TABLE_SCHEMA = :db
      AND TABLE_NAME REGEXP '^dispo_pdc_n[0-9]+_[0-9]+(_[0-9]+)?$'
    ORDER BY TABLE_NAME
    """
    df = execute_query(q, {"db": get_db_config()["database"]})
    if df.empty:
        return pd.DataFrame(columns=["site_code", "pdc_id", "table_name"])

    df.columns = [c.lower() for c in df.columns]
    if "table_name" not in df.columns:
        return pd.DataFrame(columns=["site_code", "pdc_id", "table_name"])

    def _parse(tbl: str) -> pd.Series:
        t = str(tbl)
        prefix = "dispo_pdc_"
        if not t.startswith(prefix):
            return pd.Series([None, None, t])
        payload = t[len(prefix):]
        parts = payload.split("_", 1)
        if len(parts) != 2:
            return pd.Series([None, None, t])
        num = parts[0].lstrip("nN")
        pdc_id = f"PDC{num}" if num else None
        return pd.Series([parts[1], pdc_id, t])

    out = df["table_name"].apply(_parse)
    out.columns = ["site_code", "pdc_id", "table_name"]
    return out.dropna(subset=["site_code", "pdc_id"]).reset_index(drop=True)

def _sanitize_scope_options(options: List[str]) -> List[str]:
    """Supprime les entrées génériques (tous/global) d'une liste."""
    cleaned: List[str] = []
    for value in options:
        if value is None:
            continue
        text = str(value).strip()
        if not text:
            continue
        lowered = text.lower()
        if any(token in lowered for token in ("tous", "toutes", "all", "global", "ensemble")):
            continue
        cleaned.append(text)
    return cleaned


def get_sites(mode: str = MODE_EQUIPMENT) -> List[str]:
    """Récupère la liste des sites en fonction du mode sélectionné."""
    if mode == MODE_PDC:
        try:
            pdc = _list_pdc_tables()
        except DatabaseError:
            pdc = pd.DataFrame(columns=["site_code"])
        if pdc.empty:
            return []
        return sorted(_sanitize_scope_options(pdc["site_code"].unique().tolist()))

    try:
        ac = _list_ac_tables()
    except DatabaseError:
        ac = pd.DataFrame(columns=["site_code"])
    try:
        bt = _list_batt_tables()
    except DatabaseError:
        bt = pd.DataFrame(columns=["site_code", "kind", "table_name"])

    ac_sites = set(ac["site_code"].tolist()) if not ac.empty else set()
    bt_sites = set(bt["site_code"].tolist()) if not bt.empty else set()
    return sorted(_sanitize_scope_options(list(ac_sites.union(bt_sites))))


def get_equipments(mode: str = MODE_EQUIPMENT, site: Optional[str] = None) -> List[str]:
    if mode == MODE_PDC:
        pdc_tbls = _list_pdc_tables()
        if pdc_tbls.empty:
            return []
        if site:
            subset = pdc_tbls[pdc_tbls["site_code"] == site]
        else:
            subset = pdc_tbls
        return sorted(_sanitize_scope_options(subset["pdc_id"].unique().tolist()))

    equips = set()
    ac_tbls = _list_ac_tables()
    bt_tbls = _list_batt_tables()

    if site:
        if not ac_tbls.empty and (ac_tbls["site_code"] == site).any():
            equips.add("AC")
        if not bt_tbls.empty and ((bt_tbls["site_code"] == site) & (bt_tbls["kind"] == "batt")).any():
            equips.add("DC1")
        if not bt_tbls.empty and ((bt_tbls["site_code"] == site) & (bt_tbls["kind"] == "batt2")).any():
            equips.add("DC2")
    else:
        if not ac_tbls.empty:
            equips.add("AC")
        if not bt_tbls.empty and (bt_tbls["kind"] == "batt").any():
            equips.add("DC1")
        if not bt_tbls.empty and (bt_tbls["kind"] == "batt2").any():
            equips.add("DC2")

    return sorted(_sanitize_scope_options(list(equips)))


def _load_blocks_equipment(site: str, equip: str, start_dt: datetime, end_dt: datetime) -> pd.DataFrame:
    params = {"site": site, "equip": equip, "start": start_dt, "end": end_dt}
    try:
        q_view = """
            SELECT *
            FROM dispo_blocs_with_exclusion_flag
            WHERE site = :site
              AND equipement_id = :equip
              AND date_debut < :end
              AND date_fin   > :start
            ORDER BY date_debut
        """
        df = execute_query(q_view, params)
        if not df.empty and {"bloc_id", "source_table"}.issubset(df.columns):
            return _normalize_blocks_df(df)
    except DatabaseError:
        pass

    batt_union = _batt_union_sql_for_site(site)
    ac_union = _ac_union_sql_for_site(site)
    q = f"""
    WITH ac AS (
        {ac_union}
    ),
    batt AS (
        {batt_union}
    ),
=======


def invalidate_cache():
    """Invalide le cache de données."""
    st.cache_data.clear()
    st.session_state["last_cache_clear"] = datetime.utcnow().isoformat()
    logger.info("Cache invalidé")
@st.cache_data(ttl=1800, show_spinner=False)
def _list_ac_tables() -> pd.DataFrame:
    """
    Retourne un DF avec colonnes: site_code, table_name
    pour toutes les tables dispo_blocs_ac_<site> du schéma.
    """
    q = """
    SELECT TABLE_NAME AS table_name
    FROM information_schema.tables
    WHERE TABLE_SCHEMA = :db
      AND TABLE_NAME REGEXP '^dispo_blocs_ac_[0-9]+(_[0-9]+)?$'
    ORDER BY TABLE_NAME
    """
    df = execute_query(q, {"db": get_db_config()["database"]})
    if df.empty:
        return pd.DataFrame(columns=["site_code", "table_name"])

    df.columns = [c.lower() for c in df.columns]
    if "table_name" not in df.columns:
        return pd.DataFrame(columns=["site_code", "table_name"])

    def _parse(tbl: str) -> pd.Series:
        t = str(tbl)
        if t.startswith("dispo_blocs_ac_"):
            return pd.Series([t[len("dispo_blocs_ac_"):], t])
        return pd.Series([None, t])

    out = df["table_name"].apply(_parse)
    out.columns = ["site_code", "table_name"]
    return out.dropna(subset=["site_code"]).reset_index(drop=True)


@st.cache_data(ttl=1800, show_spinner=False)
def _list_pdc_tables() -> pd.DataFrame:
    q = """
    SELECT TABLE_NAME AS table_name
    FROM information_schema.tables
    WHERE TABLE_SCHEMA = :db
      AND TABLE_NAME REGEXP '^dispo_pdc_n[0-9]+_[0-9]+(_[0-9]+)?$'
    ORDER BY TABLE_NAME
    """
    df = execute_query(q, {"db": get_db_config()["database"]})
    if df.empty:
        return pd.DataFrame(columns=["site_code", "pdc_id", "table_name"])

    df.columns = [c.lower() for c in df.columns]
    if "table_name" not in df.columns:
        return pd.DataFrame(columns=["site_code", "pdc_id", "table_name"])

    def _parse(tbl: str) -> pd.Series:
        t = str(tbl)
        prefix = "dispo_pdc_"
        if not t.startswith(prefix):
            return pd.Series([None, None, t])
        payload = t[len(prefix):]
        parts = payload.split("_", 1)
        if len(parts) != 2:
            return pd.Series([None, None, t])
        num = parts[0].lstrip("nN")
        pdc_id = f"PDC{num}" if num else None
        return pd.Series([parts[1], pdc_id, t])

    out = df["table_name"].apply(_parse)
    out.columns = ["site_code", "pdc_id", "table_name"]
    return out.dropna(subset=["site_code", "pdc_id"]).reset_index(drop=True)

def _sanitize_scope_options(options: List[str]) -> List[str]:
    """Supprime les entrées génériques (tous/global) d'une liste."""
    cleaned: List[str] = []
    for value in options:
        if value is None:
            continue
        text = str(value).strip()
        if not text:
            continue
        lowered = text.lower()
        if any(token in lowered for token in ("tous", "toutes", "all", "global", "ensemble")):
            continue
        cleaned.append(text)
    return cleaned


def get_sites(mode: str = MODE_EQUIPMENT) -> List[str]:
    """Récupère la liste des sites en fonction du mode sélectionné."""
    if mode == MODE_PDC:
        try:
            pdc = _list_pdc_tables()
        except DatabaseError:
            pdc = pd.DataFrame(columns=["site_code"])
        if pdc.empty:
            return []
        return sorted(_sanitize_scope_options(pdc["site_code"].unique().tolist()))

    try:
        ac = _list_ac_tables()
    except DatabaseError:
        ac = pd.DataFrame(columns=["site_code"])
    try:
        bt = _list_batt_tables()
    except DatabaseError:
        bt = pd.DataFrame(columns=["site_code", "kind", "table_name"])

    ac_sites = set(ac["site_code"].tolist()) if not ac.empty else set()
    bt_sites = set(bt["site_code"].tolist()) if not bt.empty else set()
    return sorted(_sanitize_scope_options(list(ac_sites.union(bt_sites))))


def get_equipments(mode: str = MODE_EQUIPMENT, site: Optional[str] = None) -> List[str]:
    if mode == MODE_PDC:
        pdc_tbls = _list_pdc_tables()
        if pdc_tbls.empty:
            return []
        if site:
            subset = pdc_tbls[pdc_tbls["site_code"] == site]
        else:
            subset = pdc_tbls
        return sorted(_sanitize_scope_options(subset["pdc_id"].unique().tolist()))

    equips = set()
    ac_tbls = _list_ac_tables()
    bt_tbls = _list_batt_tables()

    if site:
        if not ac_tbls.empty and (ac_tbls["site_code"] == site).any():
            equips.add("AC")
        if not bt_tbls.empty and ((bt_tbls["site_code"] == site) & (bt_tbls["kind"] == "batt")).any():
            equips.add("DC1")
        if not bt_tbls.empty and ((bt_tbls["site_code"] == site) & (bt_tbls["kind"] == "batt2")).any():
            equips.add("DC2")
    else:
        if not ac_tbls.empty:
            equips.add("AC")
        if not bt_tbls.empty and (bt_tbls["kind"] == "batt").any():
            equips.add("DC1")
        if not bt_tbls.empty and (bt_tbls["kind"] == "batt2").any():
            equips.add("DC2")

    return sorted(_sanitize_scope_options(list(equips)))


def _load_blocks_equipment(site: str, equip: str, start_dt: datetime, end_dt: datetime) -> pd.DataFrame:
    params = {"site": site, "equip": equip, "start": start_dt, "end": end_dt}
    try:
        q_view = """
            SELECT *
            FROM dispo_blocs_with_exclusion_flag
            WHERE site = :site
              AND equipement_id = :equip
              AND date_debut < :end
              AND date_fin   > :start
            ORDER BY date_debut
        """
        df = execute_query(q_view, params)
        if not df.empty and {"bloc_id", "source_table"}.issubset(df.columns):
            return _normalize_blocks_df(df)
    except DatabaseError:
        pass

    batt_union = _batt_union_sql_for_site(site)
    ac_union = _ac_union_sql_for_site(site)
    q = f"""
    WITH ac AS (
        {ac_union}
    ),
    batt AS (
        {batt_union}
    ),
>>>>>>> a98af04b
    base AS (
        SELECT
        bloc_id, source_table,
        site, equipement_id, type_equipement, date_debut, date_fin,
        est_disponible, cause, raw_point_count, processed_at, batch_id, hash_signature
        FROM ac
        UNION ALL
        SELECT
        bloc_id, source_table,
        site, equipement_id, type_equipement, date_debut, date_fin,
        est_disponible, cause, raw_point_count, processed_at, batch_id, hash_signature
        FROM batt
    )
    SELECT
    b.bloc_id, b.source_table,
    b.site, b.equipement_id, b.type_equipement, b.date_debut, b.date_fin,
    b.est_disponible, b.cause, b.raw_point_count, b.processed_at, b.batch_id, b.hash_signature,
<<<<<<< HEAD
    TIMESTAMPDIFF(MINUTE, b.date_debut, b.date_fin) AS duration_minutes,
    COALESCE(e.previous_status, b.est_disponible) AS previous_status,
    CASE WHEN e.id IS NOT NULL THEN 1 ELSE 0 END AS is_excluded,
    e.id AS exclusion_id,
    e.applied_by AS exclusion_applied_by,
    e.applied_at AS exclusion_applied_at,
    e.exclusion_comment AS exclusion_comment
    FROM base b
    LEFT JOIN dispo_blocs_exclusions e
      ON e.table_name = b.source_table
     AND e.bloc_id = b.bloc_id
     AND e.released_at IS NULL
    WHERE b.equipement_id = :equip
    AND b.date_debut < :end
    AND b.date_fin   > :start
    ORDER BY b.date_debut
    """

    df = execute_query(q, params)
    return _normalize_blocks_df(df)


def _load_blocks_pdc(site: str, equip: str, start_dt: datetime, end_dt: datetime) -> pd.DataFrame:
    params = {"site": site, "equip": equip, "start": start_dt, "end": end_dt}
    union_sql = _pdc_union_sql_for_site(site)
    q = f"""
    WITH pdc AS (
        {union_sql}
    )
=======
    TIMESTAMPDIFF(MINUTE, b.date_debut, b.date_fin) AS duration_minutes,
    CASE
        WHEN b.est_disponible <> 1 THEN CAST(EXISTS (
            SELECT 1 FROM dispo_annotations a
            WHERE a.actif = 1
            AND a.type_annotation = 'exclusion'
            AND a.site = b.site
            AND a.equipement_id = b.equipement_id
            AND NOT (a.date_fin <= b.date_debut OR a.date_debut >= b.date_fin)
        ) AS UNSIGNED)
        ELSE 0
    END AS is_excluded
    FROM base b
    WHERE b.equipement_id = :equip
    AND b.date_debut < :end
    AND b.date_fin   > :start
    ORDER BY b.date_debut
    """

    df = execute_query(q, params)
    return _normalize_blocks_df(df)


def _load_blocks_pdc(site: str, equip: str, start_dt: datetime, end_dt: datetime) -> pd.DataFrame:
    params = {"site": site, "equip": equip, "start": start_dt, "end": end_dt}
    union_sql = _pdc_union_sql_for_site(site)
    q = f"""
    WITH pdc AS (
        {union_sql}
    )
>>>>>>> a98af04b
    SELECT
      p.bloc_id,
      p.source_table,
      p.site,
      p.equipement_id,
      p.type_equipement,
<<<<<<< HEAD
      p.date_debut,
      p.date_fin,
      p.est_disponible,
      p.cause,
      p.raw_point_count,
      p.processed_at,
      p.batch_id,
      p.hash_signature,
      TIMESTAMPDIFF(MINUTE, p.date_debut, p.date_fin) AS duration_minutes,
      COALESCE(e.previous_status, p.est_disponible) AS previous_status,
      CASE WHEN e.id IS NOT NULL THEN 1 ELSE 0 END AS is_excluded,
      e.id AS exclusion_id,
      e.applied_by AS exclusion_applied_by,
      e.applied_at AS exclusion_applied_at,
      e.exclusion_comment AS exclusion_comment
    FROM pdc p
    LEFT JOIN dispo_blocs_exclusions e
      ON e.table_name = p.source_table
     AND e.bloc_id = p.bloc_id
     AND e.released_at IS NULL
    WHERE p.equipement_id = :equip
      AND p.date_debut < :end
      AND p.date_fin   > :start
    ORDER BY p.date_debut
    """

    df = execute_query(q, params)
    return _normalize_blocks_df(df)


def load_blocks(site: str, equip: str, start_dt: datetime, end_dt: datetime, mode: Optional[str] = None) -> pd.DataFrame:
    active_mode = mode or get_current_mode()
    if active_mode == MODE_PDC:
        return _load_blocks_pdc(site, equip, start_dt, end_dt)
    return _load_blocks_equipment(site, equip, start_dt, end_dt)

def _load_filtered_blocks_equipment(start_dt: datetime, end_dt: datetime, site: Optional[str] = None, equip: Optional[str] = None) -> pd.DataFrame:
    params = {"start": start_dt, "end": end_dt}
    try:
        filters = ["date_debut < :end", "date_fin > :start"]
        if site:
            filters.append("site = :site"); params["site"] = site
        if equip:
            filters.append("equipement_id = :equip"); params["equip"] = equip

        q_view = f"""
            SELECT * FROM dispo_blocs_with_exclusion_flag
            WHERE {' AND '.join(filters)}
            ORDER BY date_debut
        """
        df = execute_query(q_view, params)
        if not df.empty:
            return _normalize_blocks_df(df)
    except DatabaseError:
        pass

    if site:
        ac_union = _ac_union_sql_for_site(site)
        batt_union = _batt_union_sql_for_site(site)
    else:
        ac_union = _ac_union_sql_all_sites()
        batt_union = _batt_union_sql_all_sites()

    equip_filter = "AND b.equipement_id = :equip" if equip else ""

    q = f"""
    WITH ac AS (
        {ac_union}
    ),
    batt AS (
        {batt_union}
    ),
=======
      p.date_debut,
      p.date_fin,
      p.est_disponible,
      p.cause,
      p.raw_point_count,
      p.processed_at,
      p.batch_id,
      p.hash_signature,
      TIMESTAMPDIFF(MINUTE, p.date_debut, p.date_fin) AS duration_minutes,
      CASE
        WHEN p.est_disponible <> 1 THEN CAST(EXISTS (
            SELECT 1 FROM dispo_annotations a
            WHERE a.actif = 1
              AND a.type_annotation = 'exclusion'
              AND a.site = p.site
              AND a.equipement_id = p.equipement_id
              AND NOT (a.date_fin <= p.date_debut OR a.date_debut >= p.date_fin)
        ) AS UNSIGNED)
        ELSE 0
      END AS is_excluded
    FROM pdc p
    WHERE p.equipement_id = :equip
      AND p.date_debut < :end
      AND p.date_fin   > :start
    ORDER BY p.date_debut
    """

    df = execute_query(q, params)
    return _normalize_blocks_df(df)


def load_blocks(site: str, equip: str, start_dt: datetime, end_dt: datetime, mode: Optional[str] = None) -> pd.DataFrame:
    active_mode = mode or get_current_mode()
    if active_mode == MODE_PDC:
        return _load_blocks_pdc(site, equip, start_dt, end_dt)
    return _load_blocks_equipment(site, equip, start_dt, end_dt)

def _load_filtered_blocks_equipment(start_dt: datetime, end_dt: datetime, site: Optional[str] = None, equip: Optional[str] = None) -> pd.DataFrame:
    params = {"start": start_dt, "end": end_dt}
    try:
        filters = ["date_debut < :end", "date_fin > :start"]
        if site:
            filters.append("site = :site"); params["site"] = site
        if equip:
            filters.append("equipement_id = :equip"); params["equip"] = equip

        q_view = f"""
            SELECT * FROM dispo_blocs_with_exclusion_flag
            WHERE {' AND '.join(filters)}
            ORDER BY date_debut
        """
        df = execute_query(q_view, params)
        if not df.empty:
            return _normalize_blocks_df(df)
    except DatabaseError:
        pass

    if site:
        ac_union = _ac_union_sql_for_site(site)
        batt_union = _batt_union_sql_for_site(site)
    else:
        ac_union = _ac_union_sql_all_sites()
        batt_union = _batt_union_sql_all_sites()

    equip_filter = "AND b.equipement_id = :equip" if equip else ""

    q = f"""
    WITH ac AS (
        {ac_union}
    ),
    batt AS (
        {batt_union}
    ),
>>>>>>> a98af04b
    base AS (
        SELECT
        bloc_id, source_table,
        site, equipement_id, type_equipement, date_debut, date_fin,
        est_disponible, cause, raw_point_count, processed_at, batch_id, hash_signature
        FROM ac
        UNION ALL
        SELECT
        bloc_id, source_table,
        site, equipement_id, type_equipement, date_debut, date_fin,
        est_disponible, cause, raw_point_count, processed_at, batch_id, hash_signature
        FROM batt
    )
    SELECT
    b.bloc_id, b.source_table,
    b.site, b.equipement_id, b.type_equipement, b.date_debut, b.date_fin,
    b.est_disponible, b.cause, b.raw_point_count, b.processed_at, b.batch_id, b.hash_signature,
<<<<<<< HEAD
    TIMESTAMPDIFF(MINUTE, b.date_debut, b.date_fin) AS duration_minutes,
    COALESCE(e.previous_status, b.est_disponible) AS previous_status,
    CASE WHEN e.id IS NOT NULL THEN 1 ELSE 0 END AS is_excluded,
    e.id AS exclusion_id,
    e.applied_by AS exclusion_applied_by,
    e.applied_at AS exclusion_applied_at,
    e.exclusion_comment AS exclusion_comment
    FROM base b
    LEFT JOIN dispo_blocs_exclusions e
      ON e.table_name = b.source_table
     AND e.bloc_id = b.bloc_id
     AND e.released_at IS NULL
    WHERE b.date_debut < :end
    AND b.date_fin   > :start
    {equip_filter}
    ORDER BY b.date_debut
    """

    df = execute_query(q, params)
    return _normalize_blocks_df(df)


def _load_filtered_blocks_pdc(start_dt: datetime, end_dt: datetime, site: Optional[str] = None, equip: Optional[str] = None) -> pd.DataFrame:
    params = {"start": start_dt, "end": end_dt}
    if site:
        union_sql = _pdc_union_sql_for_site(site)
    else:
        union_sql = _pdc_union_sql_all_sites()
    if site:
        params["site"] = site
    if equip:
        params["equip"] = equip

    site_filter = "AND p.site = :site" if site else ""
    equip_filter = "AND p.equipement_id = :equip" if equip else ""

    q = f"""
    WITH pdc AS (
        {union_sql}
    )
=======
    TIMESTAMPDIFF(MINUTE, b.date_debut, b.date_fin) AS duration_minutes,
    CASE
        WHEN b.est_disponible <> 1 THEN CAST(EXISTS (
            SELECT 1 FROM dispo_annotations a
            WHERE a.actif = 1
            AND a.type_annotation = 'exclusion'
            AND a.site = b.site
            AND a.equipement_id = b.equipement_id
            AND NOT (a.date_fin <= b.date_debut OR a.date_debut >= b.date_fin)
        ) AS UNSIGNED)
        ELSE 0
    END AS is_excluded
    FROM base b
    WHERE b.date_debut < :end
    AND b.date_fin   > :start
    {equip_filter}
    ORDER BY b.date_debut
    """

    df = execute_query(q, params)
    return _normalize_blocks_df(df)


def _load_filtered_blocks_pdc(start_dt: datetime, end_dt: datetime, site: Optional[str] = None, equip: Optional[str] = None) -> pd.DataFrame:
    params = {"start": start_dt, "end": end_dt}
    if site:
        union_sql = _pdc_union_sql_for_site(site)
    else:
        union_sql = _pdc_union_sql_all_sites()
    if site:
        params["site"] = site
    if equip:
        params["equip"] = equip

    site_filter = "AND p.site = :site" if site else ""
    equip_filter = "AND p.equipement_id = :equip" if equip else ""

    q = f"""
    WITH pdc AS (
        {union_sql}
    )
>>>>>>> a98af04b
    SELECT
      p.bloc_id,
      p.source_table,
      p.site,
      p.equipement_id,
<<<<<<< HEAD
      p.type_equipement,
      p.date_debut,
      p.date_fin,
      p.est_disponible,
      p.cause,
      p.raw_point_count,
      p.processed_at,
      p.batch_id,
      p.hash_signature,
      TIMESTAMPDIFF(MINUTE, p.date_debut, p.date_fin) AS duration_minutes,
      COALESCE(e.previous_status, p.est_disponible) AS previous_status,
      CASE WHEN e.id IS NOT NULL THEN 1 ELSE 0 END AS is_excluded,
      e.id AS exclusion_id,
      e.applied_by AS exclusion_applied_by,
      e.applied_at AS exclusion_applied_at,
      e.exclusion_comment AS exclusion_comment
    FROM pdc p
    LEFT JOIN dispo_blocs_exclusions e
      ON e.table_name = p.source_table
     AND e.bloc_id = p.bloc_id
     AND e.released_at IS NULL
    WHERE p.date_debut < :end
      AND p.date_fin > :start
      {site_filter}
      {equip_filter}
    ORDER BY p.date_debut
    """

    df = execute_query(q, params)
    return _normalize_blocks_df(df)


def load_filtered_blocks(start_dt: datetime, end_dt: datetime, site: Optional[str] = None, equip: Optional[str] = None, mode: Optional[str] = None) -> pd.DataFrame:
    active_mode = mode or get_current_mode()
    if active_mode == MODE_PDC:
        return _load_filtered_blocks_pdc(start_dt, end_dt, site, equip)
    return _load_filtered_blocks_equipment(start_dt, end_dt, site, equip)

# Gestion
def _insert_annotation(
    site: str,
    equip: str,
    start_dt: datetime,
    end_dt: datetime,
    annotation_type: str,
    comment: str,
    user: str = "ui",
) -> bool:
    """Insère une annotation sans logique additionnelle."""
    query = """
        INSERT INTO dispo_annotations
        (site, equipement_id, date_debut, date_fin, type_annotation, commentaire, actif, created_by)
        VALUES (:site, :equip, :start, :end, :type, :comment, 1, :user)
    """
    params = {
        "site": site,
        "equip": equip,
        "start": start_dt,
        "end": end_dt,
        "type": annotation_type,
        "comment": comment,
        "user": user
    }
    return execute_write(query, params)


def create_annotation(
    site: str,
    equip: str,
    start_dt: datetime,
    end_dt: datetime,
    annotation_type: str,
    comment: str,
    user: str = "ui",
    cascade: bool = True,
) -> bool:
    """Crée une nouvelle annotation et applique les éventuelles règles métiers."""
    success = _insert_annotation(
        site=site,
        equip=equip,
        start_dt=start_dt,
        end_dt=end_dt,
        annotation_type=annotation_type,
        comment=comment,
        user=user,
    )

    if not success:
        return False

    if (
        cascade
        and annotation_type == "exclusion"
        and equip
        and equip.upper().startswith("AC")
    ):
        for idx in range(1, 7):
            _insert_annotation(
                site=site,
                equip=f"PDC{idx}",
                start_dt=start_dt,
                end_dt=end_dt,
                annotation_type=annotation_type,
                comment=comment,
                user=user,
            )

    return True

@st.cache_data(ttl=1800, show_spinner=False)
def _list_batt_tables() -> pd.DataFrame:
    """
    Retourne un DF avec colonnes: site_code, kind ('batt'|'batt2'), table_name
    pour toutes les tables dispo_blocs_batt_* et dispo_blocs_batt2_* du schéma.
    """
    q = """
    SELECT TABLE_NAME AS table_name
    FROM information_schema.tables
    WHERE TABLE_SCHEMA = :db
      AND (
            TABLE_NAME REGEXP '^dispo_blocs_batt_[0-9]+(_[0-9]+)?$'
         OR TABLE_NAME REGEXP '^dispo_blocs_batt2_[0-9]+(_[0-9]+)?$'
      )
    ORDER BY TABLE_NAME
    """
    df = execute_query(q, {"db": get_db_config()["database"]})
    if df.empty:
        return pd.DataFrame(columns=["site_code", "kind", "table_name"])

    df.columns = [c.lower() for c in df.columns]
    if "table_name" not in df.columns:
        return pd.DataFrame(columns=["site_code", "kind", "table_name"])

    def _parse(tbl: str) -> pd.Series:
        t = str(tbl)
        if t.startswith("dispo_blocs_batt2_"):
            return pd.Series([t[len("dispo_blocs_batt2_"):], "batt2", t])
        if t.startswith("dispo_blocs_batt_"):
            return pd.Series([t[len("dispo_blocs_batt_"):], "batt", t])
        return pd.Series([None, None, t])

    out = df["table_name"].apply(_parse)
    out.columns = ["site_code", "kind", "table_name"]
    return out.dropna(subset=["site_code","kind"]).reset_index(drop=True)

@st.cache_data(ttl=1800, show_spinner=False)
def _ac_union_sql_for_site(site: str) -> str:
    """
    UNION ALL des tables AC du site (colonnes explicites, sans duration_minutes).
    """
    df = _list_ac_tables()
    if df.empty:
=======
      p.type_equipement,
      p.date_debut,
      p.date_fin,
      p.est_disponible,
      p.cause,
      p.raw_point_count,
      p.processed_at,
      p.batch_id,
      p.hash_signature,
      TIMESTAMPDIFF(MINUTE, p.date_debut, p.date_fin) AS duration_minutes,
      CASE
        WHEN p.est_disponible <> 1 THEN CAST(EXISTS (
            SELECT 1 FROM dispo_annotations a
            WHERE a.actif = 1
              AND a.type_annotation = 'exclusion'
              AND a.site = p.site
              AND a.equipement_id = p.equipement_id
              AND NOT (a.date_fin <= p.date_debut OR a.date_debut >= p.date_fin)
        ) AS UNSIGNED)
        ELSE 0
      END AS is_excluded
    FROM pdc p
    WHERE p.date_debut < :end
      AND p.date_fin > :start
      {site_filter}
      {equip_filter}
    ORDER BY p.date_debut
    """

    df = execute_query(q, params)
    return _normalize_blocks_df(df)


def load_filtered_blocks(start_dt: datetime, end_dt: datetime, site: Optional[str] = None, equip: Optional[str] = None, mode: Optional[str] = None) -> pd.DataFrame:
    active_mode = mode or get_current_mode()
    if active_mode == MODE_PDC:
        return _load_filtered_blocks_pdc(start_dt, end_dt, site, equip)
    return _load_filtered_blocks_equipment(start_dt, end_dt, site, equip)

# Gestion
def _insert_annotation(
    site: str,
    equip: str,
    start_dt: datetime,
    end_dt: datetime,
    annotation_type: str,
    comment: str,
    user: str = "ui",
) -> bool:
    """Insère une annotation sans logique additionnelle."""
    query = """
        INSERT INTO dispo_annotations
        (site, equipement_id, date_debut, date_fin, type_annotation, commentaire, actif, created_by)
        VALUES (:site, :equip, :start, :end, :type, :comment, 1, :user)
    """
    params = {
        "site": site,
        "equip": equip,
        "start": start_dt,
        "end": end_dt,
        "type": annotation_type,
        "comment": comment,
        "user": user
    }
    return execute_write(query, params)


def create_annotation(
    site: str,
    equip: str,
    start_dt: datetime,
    end_dt: datetime,
    annotation_type: str,
    comment: str,
    user: str = "ui",
    cascade: bool = True,
) -> bool:
    """Crée une nouvelle annotation et applique les éventuelles règles métiers."""
    success = _insert_annotation(
        site=site,
        equip=equip,
        start_dt=start_dt,
        end_dt=end_dt,
        annotation_type=annotation_type,
        comment=comment,
        user=user,
    )

    if not success:
        return False

    if (
        cascade
        and annotation_type == "exclusion"
        and equip
        and equip.upper().startswith("AC")
    ):
        for idx in range(1, 7):
            _insert_annotation(
                site=site,
                equip=f"PDC{idx}",
                start_dt=start_dt,
                end_dt=end_dt,
                annotation_type=annotation_type,
                comment=comment,
                user=user,
            )

    return True

@st.cache_data(ttl=1800, show_spinner=False)
def _list_batt_tables() -> pd.DataFrame:
    """
    Retourne un DF avec colonnes: site_code, kind ('batt'|'batt2'), table_name
    pour toutes les tables dispo_blocs_batt_* et dispo_blocs_batt2_* du schéma.
    """
    q = """
    SELECT TABLE_NAME AS table_name
    FROM information_schema.tables
    WHERE TABLE_SCHEMA = :db
      AND (
            TABLE_NAME REGEXP '^dispo_blocs_batt_[0-9]+(_[0-9]+)?$'
         OR TABLE_NAME REGEXP '^dispo_blocs_batt2_[0-9]+(_[0-9]+)?$'
      )
    ORDER BY TABLE_NAME
    """
    df = execute_query(q, {"db": get_db_config()["database"]})
    if df.empty:
        return pd.DataFrame(columns=["site_code", "kind", "table_name"])

    df.columns = [c.lower() for c in df.columns]
    if "table_name" not in df.columns:
        return pd.DataFrame(columns=["site_code", "kind", "table_name"])

    def _parse(tbl: str) -> pd.Series:
        t = str(tbl)
        if t.startswith("dispo_blocs_batt2_"):
            return pd.Series([t[len("dispo_blocs_batt2_"):], "batt2", t])
        if t.startswith("dispo_blocs_batt_"):
            return pd.Series([t[len("dispo_blocs_batt_"):], "batt", t])
        return pd.Series([None, None, t])

    out = df["table_name"].apply(_parse)
    out.columns = ["site_code", "kind", "table_name"]
    return out.dropna(subset=["site_code","kind"]).reset_index(drop=True)

@st.cache_data(ttl=1800, show_spinner=False)
def _ac_union_sql_for_site(site: str) -> str:
    """
    UNION ALL des tables AC du site (colonnes explicites, sans duration_minutes).
    """
    df = _list_ac_tables()
    if df.empty:
>>>>>>> a98af04b
        return """SELECT * FROM (
            SELECT CAST(NULL AS SIGNED) AS bloc_id,
                   CAST(NULL AS CHAR) AS source_table,
                   CAST(NULL AS CHAR) AS site,
                   CAST(NULL AS CHAR) AS equipement_id,
                   CAST(NULL AS CHAR) AS type_equipement,
                   CAST(NULL AS DATETIME) AS date_debut,
                   CAST(NULL AS DATETIME) AS date_fin,
                   CAST(NULL AS SIGNED) AS est_disponible,
                   CAST(NULL AS CHAR) AS cause,
                   CAST(NULL AS SIGNED) AS raw_point_count,
                   CAST(NULL AS DATETIME) AS processed_at,
                   CAST(NULL AS CHAR) AS batch_id,
                   CAST(NULL AS CHAR) AS hash_signature
        ) x WHERE 1=0"""
<<<<<<< HEAD

    m = df[df["site_code"] == site]
    if m.empty:
=======

    m = df[df["site_code"] == site]
    if m.empty:
>>>>>>> a98af04b
        return """SELECT * FROM (
            SELECT CAST(NULL AS SIGNED) AS bloc_id,
                   CAST(NULL AS CHAR) AS source_table,
                   CAST(NULL AS CHAR) AS site,
                   CAST(NULL AS CHAR) AS equipement_id,
                   CAST(NULL AS CHAR) AS type_equipement,
                   CAST(NULL AS DATETIME) AS date_debut,
                   CAST(NULL AS DATETIME) AS date_fin,
                   CAST(NULL AS SIGNED) AS est_disponible,
                   CAST(NULL AS CHAR) AS cause,
                   CAST(NULL AS SIGNED) AS raw_point_count,
                   CAST(NULL AS DATETIME) AS processed_at,
                   CAST(NULL AS CHAR) AS batch_id,
                   CAST(NULL AS CHAR) AS hash_signature
        ) x WHERE 1=0"""
<<<<<<< HEAD

    parts = []
    for _, r in m.iterrows():
        tbl = r["table_name"]
=======

    parts = []
    for _, r in m.iterrows():
        tbl = r["table_name"]
>>>>>>> a98af04b
        parts.append(f"""
            SELECT
              id AS bloc_id,
              '{tbl}' AS source_table,
              site, equipement_id, type_equipement, date_debut, date_fin,
              est_disponible, cause, raw_point_count, processed_at, batch_id, hash_signature
            FROM `{tbl}`
        """)
<<<<<<< HEAD
    return " UNION ALL ".join(parts)

@st.cache_data(ttl=1800, show_spinner=False)
def _ac_union_sql_all_sites() -> str:
    """
    UNION ALL de toutes les tables AC (colonnes explicites, sans duration_minutes).
    """
    df = _list_ac_tables()
    if df.empty:
=======
    return " UNION ALL ".join(parts)

@st.cache_data(ttl=1800, show_spinner=False)
def _ac_union_sql_all_sites() -> str:
    """
    UNION ALL de toutes les tables AC (colonnes explicites, sans duration_minutes).
    """
    df = _list_ac_tables()
    if df.empty:
>>>>>>> a98af04b
        return """SELECT * FROM (
            SELECT CAST(NULL AS SIGNED) AS bloc_id,
                   CAST(NULL AS CHAR) AS source_table,
                   CAST(NULL AS CHAR) AS site,
                   CAST(NULL AS CHAR) AS equipement_id,
                   CAST(NULL AS CHAR) AS type_equipement,
                   CAST(NULL AS DATETIME) AS date_debut,
                   CAST(NULL AS DATETIME) AS date_fin,
                   CAST(NULL AS SIGNED) AS est_disponible,
                   CAST(NULL AS CHAR) AS cause,
                   CAST(NULL AS SIGNED) AS raw_point_count,
                   CAST(NULL AS DATETIME) AS processed_at,
                   CAST(NULL AS CHAR) AS batch_id,
                   CAST(NULL AS CHAR) AS hash_signature
        ) x WHERE 1=0"""
<<<<<<< HEAD
    parts = [
=======
    parts = [
>>>>>>> a98af04b
        f"""SELECT
              id AS bloc_id,
              '{tbl}' AS source_table,
              site, equipement_id, type_equipement, date_debut, date_fin,
              est_disponible, cause, raw_point_count, processed_at, batch_id, hash_signature
            FROM `{tbl}`"""
        for tbl in df["table_name"].tolist()
    ]
<<<<<<< HEAD
    return " UNION ALL ".join(parts)

@st.cache_data(ttl=1800, show_spinner=False)
def _batt_union_sql_for_site(site: str) -> str:
    """
    UNION ALL des tables BATT/BATT2 du site, en listant explicitement les colonnes
    (pas de duration_minutes ici).
    """
    df = _list_batt_tables()
    if df.empty:
=======
    return " UNION ALL ".join(parts)

@st.cache_data(ttl=1800, show_spinner=False)
def _batt_union_sql_for_site(site: str) -> str:
    """
    UNION ALL des tables BATT/BATT2 du site, en listant explicitement les colonnes
    (pas de duration_minutes ici).
    """
    df = _list_batt_tables()
    if df.empty:
>>>>>>> a98af04b
        return """SELECT * FROM (
            SELECT CAST(NULL AS SIGNED) AS bloc_id,
                   CAST(NULL AS CHAR) AS source_table,
                   CAST(NULL AS CHAR) AS site,
                   CAST(NULL AS CHAR) AS equipement_id,
                   CAST(NULL AS CHAR) AS type_equipement,
                   CAST(NULL AS DATETIME) AS date_debut,
                   CAST(NULL AS DATETIME) AS date_fin,
                   CAST(NULL AS SIGNED) AS est_disponible,
                   CAST(NULL AS CHAR) AS cause,
                   CAST(NULL AS SIGNED) AS raw_point_count,
                   CAST(NULL AS DATETIME) AS processed_at,
                   CAST(NULL AS CHAR) AS batch_id,
                   CAST(NULL AS CHAR) AS hash_signature
        ) x WHERE 1=0"""
<<<<<<< HEAD

    parts = []
    for _, r in df[df["site_code"] == site].iterrows():
        tbl = r["table_name"]
=======

    parts = []
    for _, r in df[df["site_code"] == site].iterrows():
        tbl = r["table_name"]
>>>>>>> a98af04b
        parts.append(f"""
            SELECT
              id AS bloc_id,
              '{tbl}' AS source_table,
              site, equipement_id, type_equipement, date_debut, date_fin,
              est_disponible, cause, raw_point_count, processed_at, batch_id, hash_signature
            FROM `{tbl}`
        """)
<<<<<<< HEAD
    if not parts:
=======
    if not parts:
>>>>>>> a98af04b
        return """SELECT * FROM (
            SELECT CAST(NULL AS SIGNED) AS bloc_id,
                   CAST(NULL AS CHAR) AS source_table,
                   CAST(NULL AS CHAR) AS site,
                   CAST(NULL AS CHAR) AS equipement_id,
                   CAST(NULL AS CHAR) AS type_equipement,
                   CAST(NULL AS DATETIME) AS date_debut,
                   CAST(NULL AS DATETIME) AS date_fin,
                   CAST(NULL AS SIGNED) AS est_disponible,
                   CAST(NULL AS CHAR) AS cause,
                   CAST(NULL AS SIGNED) AS raw_point_count,
                   CAST(NULL AS DATETIME) AS processed_at,
                   CAST(NULL AS CHAR) AS batch_id,
                   CAST(NULL AS CHAR) AS hash_signature
        ) x WHERE 1=0"""
<<<<<<< HEAD
    return " UNION ALL ".join(parts)

@st.cache_data(ttl=1800, show_spinner=False)
def _batt_union_sql_all_sites() -> str:
    """
    UNION ALL de toutes les tables BATT/BATT2 (pas de duration_minutes ici).
    """
    df = _list_batt_tables()
    if df.empty:
=======
    return " UNION ALL ".join(parts)

@st.cache_data(ttl=1800, show_spinner=False)
def _batt_union_sql_all_sites() -> str:
    """
    UNION ALL de toutes les tables BATT/BATT2 (pas de duration_minutes ici).
    """
    df = _list_batt_tables()
    if df.empty:
>>>>>>> a98af04b
        return """SELECT * FROM (
            SELECT CAST(NULL AS SIGNED) AS bloc_id,
                   CAST(NULL AS CHAR) AS source_table,
                   CAST(NULL AS CHAR) AS site,
                   CAST(NULL AS CHAR) AS equipement_id,
                   CAST(NULL AS CHAR) AS type_equipement,
                   CAST(NULL AS DATETIME) AS date_debut,
                   CAST(NULL AS DATETIME) AS date_fin,
                   CAST(NULL AS SIGNED) AS est_disponible,
                   CAST(NULL AS CHAR) AS cause,
                   CAST(NULL AS SIGNED) AS raw_point_count,
                   CAST(NULL AS DATETIME) AS processed_at,
                   CAST(NULL AS CHAR) AS batch_id,
                   CAST(NULL AS CHAR) AS hash_signature
        ) x WHERE 1=0"""
    parts = [f"""
        SELECT
          id AS bloc_id,
          '{tbl}' AS source_table,
          site, equipement_id, type_equipement, date_debut, date_fin,
          est_disponible, cause, raw_point_count, processed_at, batch_id, hash_signature
        FROM `{tbl}`
    """ for tbl in df["table_name"].tolist()]
<<<<<<< HEAD
    return " UNION ALL ".join(parts)


@st.cache_data(ttl=1800, show_spinner=False)
def _pdc_union_sql_for_site(site: str) -> str:
    df = _list_pdc_tables()
    if df.empty:
=======
    return " UNION ALL ".join(parts)


@st.cache_data(ttl=1800, show_spinner=False)
def _pdc_union_sql_for_site(site: str) -> str:
    df = _list_pdc_tables()
    if df.empty:
>>>>>>> a98af04b
        return """SELECT * FROM (
            SELECT CAST(NULL AS SIGNED) AS bloc_id,
                   CAST(NULL AS CHAR) AS source_table,
                   CAST(NULL AS CHAR) AS site,
                   CAST(NULL AS CHAR) AS equipement_id,
                   CAST(NULL AS CHAR) AS type_equipement,
                   CAST(NULL AS DATETIME) AS date_debut,
                   CAST(NULL AS DATETIME) AS date_fin,
                   CAST(NULL AS SIGNED) AS est_disponible,
                   CAST(NULL AS CHAR) AS cause,
                   CAST(NULL AS SIGNED) AS raw_point_count,
                   CAST(NULL AS DATETIME) AS processed_at,
                   CAST(NULL AS CHAR) AS batch_id,
                   CAST(NULL AS CHAR) AS hash_signature
        ) x WHERE 1=0"""
<<<<<<< HEAD

    subset = df[df["site_code"] == site]
    if subset.empty:
        return """SELECT * FROM (
            SELECT CAST(NULL AS CHAR) AS site,
                   CAST(NULL AS CHAR) AS equipement_id,
                   CAST(NULL AS CHAR) AS type_equipement,
                   CAST(NULL AS DATETIME) AS date_debut,
                   CAST(NULL AS DATETIME) AS date_fin,
                   CAST(NULL AS SIGNED) AS est_disponible,
                   CAST(NULL AS CHAR) AS cause,
                   CAST(NULL AS SIGNED) AS raw_point_count,
                   CAST(NULL AS DATETIME) AS processed_at,
                   CAST(NULL AS CHAR) AS batch_id,
                   CAST(NULL AS CHAR) AS hash_signature
        ) x WHERE 1=0"""

    parts = []
    for _, row in subset.iterrows():
        tbl = row["table_name"]
=======

    subset = df[df["site_code"] == site]
    if subset.empty:
        return """SELECT * FROM (
            SELECT CAST(NULL AS CHAR) AS site,
                   CAST(NULL AS CHAR) AS equipement_id,
                   CAST(NULL AS CHAR) AS type_equipement,
                   CAST(NULL AS DATETIME) AS date_debut,
                   CAST(NULL AS DATETIME) AS date_fin,
                   CAST(NULL AS SIGNED) AS est_disponible,
                   CAST(NULL AS CHAR) AS cause,
                   CAST(NULL AS SIGNED) AS raw_point_count,
                   CAST(NULL AS DATETIME) AS processed_at,
                   CAST(NULL AS CHAR) AS batch_id,
                   CAST(NULL AS CHAR) AS hash_signature
        ) x WHERE 1=0"""

    parts = []
    for _, row in subset.iterrows():
        tbl = row["table_name"]
>>>>>>> a98af04b
        parts.append(f"""
            SELECT
              id AS bloc_id,
              '{tbl}' AS source_table,
              site,
              pdc_id AS equipement_id,
              type_label AS type_equipement,
              date_debut,
              date_fin,
              etat AS est_disponible,
              cause,
              raw_point_count,
              processed_at,
              batch_id,
              hash_signature
            FROM `{tbl}`
        """)
<<<<<<< HEAD
    return " UNION ALL ".join(parts)


@st.cache_data(ttl=1800, show_spinner=False)
def _pdc_union_sql_all_sites() -> str:
    df = _list_pdc_tables()
    if df.empty:
        return """SELECT * FROM (
            SELECT CAST(NULL AS CHAR) AS site,
                   CAST(NULL AS CHAR) AS equipement_id,
                   CAST(NULL AS CHAR) AS type_equipement,
                   CAST(NULL AS DATETIME) AS date_debut,
                   CAST(NULL AS DATETIME) AS date_fin,
                   CAST(NULL AS SIGNED) AS est_disponible,
                   CAST(NULL AS CHAR) AS cause,
                   CAST(NULL AS SIGNED) AS raw_point_count,
                   CAST(NULL AS DATETIME) AS processed_at,
                   CAST(NULL AS CHAR) AS batch_id,
                   CAST(NULL AS CHAR) AS hash_signature
        ) x WHERE 1=0"""

=======
    return " UNION ALL ".join(parts)


@st.cache_data(ttl=1800, show_spinner=False)
def _pdc_union_sql_all_sites() -> str:
    df = _list_pdc_tables()
    if df.empty:
        return """SELECT * FROM (
            SELECT CAST(NULL AS CHAR) AS site,
                   CAST(NULL AS CHAR) AS equipement_id,
                   CAST(NULL AS CHAR) AS type_equipement,
                   CAST(NULL AS DATETIME) AS date_debut,
                   CAST(NULL AS DATETIME) AS date_fin,
                   CAST(NULL AS SIGNED) AS est_disponible,
                   CAST(NULL AS CHAR) AS cause,
                   CAST(NULL AS SIGNED) AS raw_point_count,
                   CAST(NULL AS DATETIME) AS processed_at,
                   CAST(NULL AS CHAR) AS batch_id,
                   CAST(NULL AS CHAR) AS hash_signature
        ) x WHERE 1=0"""

>>>>>>> a98af04b
    parts = [
        f"""
            SELECT
              id AS bloc_id,
              '{tbl}' AS source_table,
              site,
              pdc_id AS equipement_id,
              type_label AS type_equipement,
              date_debut,
              date_fin,
              etat AS est_disponible,
              cause,
              raw_point_count,
              processed_at,
              batch_id,
              hash_signature
            FROM `{tbl}`
        """
        for tbl in df["table_name"].tolist()
    ]
<<<<<<< HEAD
    return " UNION ALL ".join(parts)

def _normalize_blocks_df(df: pd.DataFrame) -> pd.DataFrame:
    if df.empty:
        return df.copy()
    out = df.copy()
    for col in ["date_debut", "date_fin", "processed_at", "exclusion_applied_at"]:
        if col in out.columns:
            s = pd.to_datetime(out[col], errors="coerce")
            try:
                if s.dt.tz is None:
                    s = s.dt.tz_localize("Europe/Paris", nonexistent="shift_forward", ambiguous="NaT")
                else:
                    s = s.dt.tz_convert("Europe/Paris")
            except Exception:
                pass
            out[col] = s
    for col in [
        "est_disponible",
        "raw_point_count",
        "duration_minutes",
        "is_excluded",
        "previous_status",
        "exclusion_id",
    ]:
=======
    return " UNION ALL ".join(parts)

def _normalize_blocks_df(df: pd.DataFrame) -> pd.DataFrame:
    if df.empty:
        return df.copy()
    out = df.copy()
    for col in ["date_debut", "date_fin", "processed_at"]:
        if col in out.columns:
            s = pd.to_datetime(out[col], errors="coerce") 
            try:
                if s.dt.tz is None:
                    s = s.dt.tz_localize("Europe/Paris", nonexistent="shift_forward", ambiguous="NaT")
                else:
                    s = s.dt.tz_convert("Europe/Paris")
            except Exception:
                pass
            out[col] = s
    for col in ["est_disponible","raw_point_count","duration_minutes","is_excluded"]:
>>>>>>> a98af04b
        if col in out.columns:
            out[col] = pd.to_numeric(out[col], errors="coerce").fillna(0).astype(int)
        else:
            if col == "is_excluded":
                out[col] = 0
<<<<<<< HEAD
            elif col == "previous_status":
                out[col] = 0
            elif col == "exclusion_id":
                out[col] = -1
=======
>>>>>>> a98af04b
    if "bloc_id" in out.columns:
        out["bloc_id"] = pd.to_numeric(out["bloc_id"], errors="coerce").fillna(-1).astype(int)
    elif "id" in out.columns:
        out["bloc_id"] = pd.to_numeric(out["id"], errors="coerce").fillna(-1).astype(int)
    else:
        out["bloc_id"] = -1
    if "source_table" in out.columns:
        out["source_table"] = out["source_table"].fillna("").astype(str)
    else:
        out["source_table"] = ""
<<<<<<< HEAD
    if "previous_status" in out.columns:
        mask_no_exclusion = out.get("exclusion_id", -1) < 0
        out.loc[mask_no_exclusion, "previous_status"] = out.loc[mask_no_exclusion, "est_disponible"]
    else:
        out["previous_status"] = out.get("est_disponible", 0)
    for text_col in ["exclusion_comment", "exclusion_applied_by"]:
        if text_col in out.columns:
            out[text_col] = out[text_col].fillna("").astype(str)
    return out.sort_values("date_debut").reset_index(drop=True)


def _aggregate_monthly_availability(
    df: pd.DataFrame,
    start_dt: datetime,
    end_dt: datetime,
) -> pd.DataFrame:
    """Agrège les blocs de disponibilité par mois pour une période donnée."""
    if df is None or df.empty:
        return pd.DataFrame(columns=["month", "pct_brut", "pct_excl", "total_minutes"])

    df = df.copy()

    start_p = pd.Timestamp(start_dt)
    end_p = pd.Timestamp(end_dt)

    if start_p.tz is None:
        start_p = start_p.tz_localize("Europe/Paris", nonexistent="shift_forward", ambiguous="NaT")
    else:
        start_p = start_p.tz_convert("Europe/Paris")

    if end_p.tz is None:
        end_p = end_p.tz_localize("Europe/Paris", nonexistent="shift_forward", ambiguous="NaT")
    else:
        end_p = end_p.tz_convert("Europe/Paris")

    df["clip_start"] = df["date_debut"].clip(lower=start_p)
    df["clip_end"] = df["date_fin"].clip(upper=end_p)

    df = df.loc[df["clip_start"].notna() & df["clip_end"].notna()].copy()
    if df.empty:
        return pd.DataFrame(columns=["month", "pct_brut", "pct_excl", "total_minutes"])

    df["duration_minutes_window"] = (
        (df["clip_end"] - df["clip_start"]).dt.total_seconds() / 60
    ).clip(lower=0).fillna(0).astype(int)

    df["month"] = df["clip_start"].dt.to_period("M").dt.to_timestamp()

    rows: List[Dict[str, float]] = []
    for month, group in df.groupby("month"):
        total = int(group["duration_minutes_window"].sum())
        if total <= 0:
            rows.append({"month": month, "pct_brut": 0.0, "pct_excl": 0.0, "total_minutes": 0})
            continue

        current_status = group["est_disponible"]
        avail_brut = int(group.loc[current_status == 1, "duration_minutes_window"].sum())

        if "previous_status" in group.columns:
            baseline_status = group["previous_status"].where(group["is_excluded"] == 1, current_status)
        else:
            baseline_status = current_status

        avail_excl = int(group.loc[baseline_status == 1, "duration_minutes_window"].sum())

        rows.append(
            {
                "month": month,
                "pct_brut": avail_brut / total * 100.0,
                "pct_excl": avail_excl / total * 100.0,
                "total_minutes": total,
            }
        )

    return pd.DataFrame(rows).sort_values("month").reset_index(drop=True)

def toggle_annotation(annotation_id: int, active: bool) -> bool:
    """Active ou désactive une annotation."""
    query = "UPDATE dispo_annotations SET actif = :active WHERE id = :id"
    params = {"active": int(active), "id": annotation_id}
    return execute_write(query, params)

def update_annotation_comment(annotation_id: int, comment: str) -> bool:
    """Met à jour le commentaire d'une annotation."""
    query = "UPDATE dispo_annotations SET commentaire = :comment WHERE id = :id"
    params = {"comment": comment, "id": annotation_id}
    return execute_write(query, params)

def get_annotations(annotation_type: Optional[str] = None, limit: int = 200) -> pd.DataFrame:
    """Récupère les annotations."""
    query = """
        SELECT id, site, equipement_id, date_debut, date_fin,
               type_annotation, commentaire, actif, created_by, created_at
        FROM dispo_annotations
    """
    params = {}
    
    if annotation_type:
        query += " WHERE type_annotation = :type"
        params["type"] = annotation_type
    
    query += " ORDER BY created_at DESC LIMIT :limit"
    params["limit"] = limit
    
    try:
        return execute_query(query, params)
    except DatabaseError as e:
        st.error(f"Erreur lors du chargement des annotations: {e}")
        return pd.DataFrame()


@st.cache_data(ttl=300, show_spinner=False)
def get_block_exclusions(active_only: bool = True, limit: int = 200) -> pd.DataFrame:
    """Récupère les exclusions enregistrées directement sur les blocs."""

    query = """
        SELECT id, table_name, bloc_id, previous_status,
               exclusion_comment, applied_by, applied_at,
               released_by, released_at, release_comment
        FROM dispo_blocs_exclusions
    """
    params = {"limit": limit}
    if active_only:
        query += " WHERE released_at IS NULL"
    query += " ORDER BY applied_at DESC LIMIT :limit"

    try:
        engine = get_engine()
        with engine.begin() as conn:
            _ensure_exclusion_table(conn)
        return execute_query(query, params)
    except DatabaseError as exc:
        st.error(f"Erreur lors du chargement des exclusions: {exc}")
        return pd.DataFrame()

# Calculs mois
def calculate_availability(
    df: Optional[pd.DataFrame],
    include_exclusions: bool = False
) -> Dict[str, float]:
    """Calcule les métriques de disponibilité."""
    if df is None or df.empty:
        return {
            "total_minutes": 0,
            "effective_minutes": 0,
            "available_minutes": 0,
            "unavailable_minutes": 0,
            "missing_minutes": 0,
            "pct_available": 0.0,
            "pct_unavailable": 0.0
        }

    total = int(df["duration_minutes"].sum())

    status_series = df["est_disponible"].copy()
    if include_exclusions and "previous_status" in df.columns:
        status_series = df["previous_status"].where(df["is_excluded"] == 1, df["est_disponible"])

    missing_minutes = int(df.loc[status_series == -1, "duration_minutes"].sum())

    available_mask = status_series == 1
    unavailable_mask = status_series == 0

    available = int(df.loc[available_mask, "duration_minutes"].sum())
    unavailable = int(df.loc[unavailable_mask, "duration_minutes"].sum())
    effective_total = available + unavailable

    pct_available = (available / effective_total * 100) if effective_total > 0 else 0.0
    pct_unavailable = (unavailable / effective_total * 100) if effective_total > 0 else 0.0

    return {
        "total_minutes": total,
        "effective_minutes": effective_total,
        "available_minutes": available,
        "unavailable_minutes": unavailable,
        "missing_minutes": missing_minutes,
        "pct_available": pct_available,
        "pct_unavailable": pct_unavailable
    }


def _station_equipment_modes() -> List[Tuple[str, str]]:
    equipments = [("AC", MODE_EQUIPMENT), ("DC1", MODE_EQUIPMENT), ("DC2", MODE_EQUIPMENT)]
    equipments.extend([(f"PDC{i}", MODE_PDC) for i in range(1, 7)])
    return equipments


def _ensure_paris_timestamp(value: Any) -> Optional[pd.Timestamp]:
    if value is None or (isinstance(value, float) and pd.isna(value)):
        return None
    try:
        ts = pd.Timestamp(value)
    except Exception:
        return None

    try:
        if ts.tzinfo is None:
            ts = ts.tz_localize("Europe/Paris", nonexistent="shift_forward", ambiguous="infer")
        else:
            ts = ts.tz_convert("Europe/Paris")
    except Exception:
        try:
            ts = ts.tz_localize("Europe/Paris", nonexistent="shift_forward", ambiguous="NaT")
        except Exception:
            return None

    if pd.isna(ts):
        return None
    return ts


def _build_station_timeline_df(timelines: Dict[str, pd.DataFrame]) -> pd.DataFrame:
    records: List[Dict[str, Any]] = []
    for equip, df in timelines.items():
        if df is None or df.empty:
            continue
        for _, row in df.iterrows():
            start_ts = _ensure_paris_timestamp(row.get("date_debut"))
            end_ts = _ensure_paris_timestamp(row.get("date_fin"))
            if start_ts is None or end_ts is None or end_ts <= start_ts:
                continue
            records.append(
                {
                    "Equipement": equip,
                    "start": start_ts,
                    "end": end_ts,
                    "est_disponible": int(row.get("est_disponible", 0)),
                    "is_excluded": int(row.get("is_excluded", 0)),
                    "cause": row.get("cause"),
                    "duration_minutes": int(row.get("duration_minutes", 0)),
                }
            )

    timeline_df = pd.DataFrame.from_records(records)
    if timeline_df.empty:
        return timeline_df

    state_map = {
        1: "✅ Disponible",
        0: "❌ Indisponible",
        -1: "⚠️ Donnée manquante",
    }
    timeline_df["state"] = timeline_df["est_disponible"].map(state_map).fillna("❓ Inconnu")
    timeline_df["label"] = timeline_df["state"]
    mask_excl = timeline_df["is_excluded"] == 1
    timeline_df.loc[mask_excl, "label"] = timeline_df.loc[mask_excl, "state"] + " (Exclu)"
    return timeline_df.sort_values(["Equipement", "start"]).reset_index(drop=True)


def _new_condition_tracker(label: str) -> Dict[str, Any]:
    return {
        "label": label,
        "duration": 0.0,
        "occurrences": 0,
        "intervals": [],
        "active": False,
        "current_start": None,
        "denom": 0.0,
    }


def _update_condition_tracker(
    tracker: Dict[str, Any],
    is_active: bool,
    has_data: bool,
    seg_start: pd.Timestamp,
    seg_end: pd.Timestamp,
    duration: float,
) -> None:
    if has_data:
        tracker["denom"] += duration
    if not has_data:
        if tracker["active"]:
            tracker["intervals"].append((tracker["current_start"], seg_start))
            tracker["occurrences"] += 1
            tracker["active"] = False
            tracker["current_start"] = None
        return

    if is_active:
        tracker["duration"] += duration
        if not tracker["active"]:
            tracker["active"] = True
            tracker["current_start"] = seg_start
    else:
        if tracker["active"]:
            tracker["intervals"].append((tracker["current_start"], seg_start))
            tracker["occurrences"] += 1
            tracker["active"] = False
            tracker["current_start"] = None


def _finalize_condition_tracker(tracker: Dict[str, Any], end_ts: pd.Timestamp) -> None:
    if tracker["active"] and tracker["current_start"] is not None:
        tracker["intervals"].append((tracker["current_start"], end_ts))
        tracker["occurrences"] += 1
        tracker["active"] = False
        tracker["current_start"] = None


def _format_interval_summary(intervals: List[Tuple[pd.Timestamp, pd.Timestamp]], limit: int = 3) -> str:
    if not intervals:
        return "-"
    formatted = [
        f"{start.strftime('%d/%m %H:%M')} → {end.strftime('%d/%m %H:%M')}"
        for start, end in intervals[:limit]
    ]
    if len(intervals) > limit:
        formatted.append(f"+{len(intervals) - limit} autres")
    return "\n".join(formatted)


def _build_interval_table(intervals: List[Tuple[pd.Timestamp, pd.Timestamp]]) -> pd.DataFrame:
    rows: List[Dict[str, Any]] = []
    for idx, (start, end) in enumerate(intervals, 1):
        duration = max(int(round((end - start).total_seconds() / 60)), 0)
        rows.append(
            {
                "Période": idx,
                "Début": start,
                "Fin": end,
                "Durée_Minutes": duration,
            }
        )
    return pd.DataFrame(rows)


def _analyze_station_conditions(
    timelines: Dict[str, pd.DataFrame],
    start_dt: datetime,
    end_dt: datetime,
) -> Dict[str, Any]:
    start_ts = _ensure_paris_timestamp(start_dt)
    end_ts = _ensure_paris_timestamp(end_dt)

    if start_ts is None or end_ts is None or end_ts <= start_ts:
        empty_df = pd.DataFrame()
        return {
            "summary_df": empty_df,
            "metrics": {
                "reference_minutes": 0,
                "downtime_minutes": 0,
                "uptime_minutes": 0,
                "availability_pct": 0.0,
                "coverage_pct": 0.0,
                "window_minutes": 0,
                "downtime_occurrences": 0,
            },
            "condition_intervals": {},
            "downtime_intervals": [],
        }

    intervals_by_equip: Dict[str, List[Tuple[pd.Timestamp, pd.Timestamp, int]]] = {}
    boundaries: Set[pd.Timestamp] = {start_ts, end_ts}

    for equip, df in timelines.items():
        equip_intervals: List[Tuple[pd.Timestamp, pd.Timestamp, int]] = []
        if df is not None and not df.empty:
            for _, row in df.iterrows():
                raw_start = _ensure_paris_timestamp(row.get("date_debut"))
                raw_end = _ensure_paris_timestamp(row.get("date_fin"))
                if raw_start is None or raw_end is None:
                    continue
                seg_start = max(raw_start, start_ts)
                seg_end = min(raw_end, end_ts)
                if seg_end <= seg_start:
                    continue
                status = int(row.get("est_disponible", -1))
                equip_intervals.append((seg_start, seg_end, status))
                boundaries.add(seg_start)
                boundaries.add(seg_end)
        equip_intervals.sort(key=lambda item: item[0])
        intervals_by_equip[equip] = equip_intervals

    if len(boundaries) <= 1:
        empty_df = pd.DataFrame()
        return {
            "summary_df": empty_df,
            "metrics": {
                "reference_minutes": 0,
                "downtime_minutes": 0,
                "uptime_minutes": 0,
                "availability_pct": 0.0,
                "coverage_pct": 0.0,
                "window_minutes": 0,
                "downtime_occurrences": 0,
            },
            "condition_intervals": {},
            "downtime_intervals": [],
        }

    ordered_boundaries = sorted(boundaries)

    def status_at(intervals: List[Tuple[pd.Timestamp, pd.Timestamp, int]], ts: pd.Timestamp) -> int:
        for start, end, status in intervals:
            if start <= ts < end:
                return status
        return -1

    condition_labels = {
        "ac_down": "Réseau AC indisponible",
        "batt_down": "DC1 & DC2 indisponibles",
        "pdc_down": "≥3 PDC indisponibles",
    }
    trackers = {key: _new_condition_tracker(label) for key, label in condition_labels.items()}

    station_tracker = {
        "duration": 0.0,
        "occurrences": 0,
        "intervals": [],
        "active": False,
        "current_start": None,
    }

    reference_minutes = 0.0
    window_minutes = max(int(round((end_ts - start_ts).total_seconds() / 60)), 0)

    pdc_names = [f"PDC{i}" for i in range(1, 7)]

    for idx in range(len(ordered_boundaries) - 1):
        seg_start = ordered_boundaries[idx]
        seg_end = ordered_boundaries[idx + 1]
        if seg_end <= seg_start:
            continue

        duration = (seg_end - seg_start).total_seconds() / 60
        if duration <= 0:
            continue

        ac_status = status_at(intervals_by_equip.get("AC", []), seg_start)
        dc1_status = status_at(intervals_by_equip.get("DC1", []), seg_start)
        dc2_status = status_at(intervals_by_equip.get("DC2", []), seg_start)
        pdc_statuses = [status_at(intervals_by_equip.get(name, []), seg_start) for name in pdc_names]

        ac_data = ac_status in (0, 1)
        batt_data = (dc1_status in (0, 1)) and (dc2_status in (0, 1))
        pdc_data = all(status in (0, 1) for status in pdc_statuses)

        ac_down = ac_data and ac_status == 0
        batt_down = batt_data and dc1_status == 0 and dc2_status == 0
        pdc_down = pdc_data and sum(status == 0 for status in pdc_statuses) >= 3

        segment_has_data = ac_data or batt_data or pdc_data

        if segment_has_data:
            reference_minutes += duration
        else:
            if station_tracker["active"]:
                station_tracker["intervals"].append((station_tracker["current_start"], seg_start))
                station_tracker["occurrences"] += 1
                station_tracker["active"] = False
                station_tracker["current_start"] = None

        _update_condition_tracker(trackers["ac_down"], ac_down, ac_data, seg_start, seg_end, duration)
        _update_condition_tracker(trackers["batt_down"], batt_down, batt_data, seg_start, seg_end, duration)
        _update_condition_tracker(trackers["pdc_down"], pdc_down, pdc_data, seg_start, seg_end, duration)

        any_condition = (
            (ac_down and ac_data)
            or (batt_down and batt_data)
            or (pdc_down and pdc_data)
        )

        if segment_has_data and any_condition:
            station_tracker["duration"] += duration
            if not station_tracker["active"]:
                station_tracker["active"] = True
                station_tracker["current_start"] = seg_start
        else:
            if station_tracker["active"]:
                station_tracker["intervals"].append((station_tracker["current_start"], seg_start))
                station_tracker["occurrences"] += 1
                station_tracker["active"] = False
                station_tracker["current_start"] = None

    for tracker in trackers.values():
        _finalize_condition_tracker(tracker, end_ts)

    if station_tracker["active"] and station_tracker["current_start"] is not None:
        station_tracker["intervals"].append((station_tracker["current_start"], end_ts))
        station_tracker["occurrences"] += 1
        station_tracker["active"] = False
        station_tracker["current_start"] = None

    reference_minutes_int = max(int(round(reference_minutes)), 0)
    downtime_minutes_int = max(int(round(station_tracker["duration"])), 0)
    uptime_minutes_int = max(reference_minutes_int - downtime_minutes_int, 0)

    availability_pct = (uptime_minutes_int / reference_minutes_int * 100) if reference_minutes_int > 0 else 0.0
    coverage_pct = (reference_minutes_int / window_minutes * 100) if window_minutes > 0 else 0.0

    summary_rows: List[Dict[str, Any]] = []
    condition_intervals: Dict[str, List[Tuple[pd.Timestamp, pd.Timestamp]]] = {}

    for tracker in trackers.values():
        duration_int = max(int(round(tracker["duration"])), 0)
        analyzed_int = max(int(round(tracker["denom"])), 0)
        pct_condition = (duration_int / analyzed_int * 100) if analyzed_int > 0 else 0.0
        pct_station = (duration_int / reference_minutes_int * 100) if reference_minutes_int > 0 else 0.0
        coverage_condition = (analyzed_int / window_minutes * 100) if window_minutes > 0 else 0.0

        summary_rows.append(
            {
                "Condition": tracker["label"],
                "Occurrences": tracker["occurrences"],
                "Durée_Minutes": duration_int,
                "Temps_Analysé_Minutes": analyzed_int,
                "Part_Temps_Analysé": round(pct_condition, 2),
                "Part_Temps_Station": round(pct_station, 2),
                "Couverture_Période": round(coverage_condition, 1),
                "Périodes_Clés": _format_interval_summary(tracker["intervals"]),
            }
        )
        condition_intervals[tracker["label"]] = tracker["intervals"]

    summary_df = pd.DataFrame(summary_rows)

    return {
        "summary_df": summary_df,
        "metrics": {
            "reference_minutes": reference_minutes_int,
            "downtime_minutes": downtime_minutes_int,
            "uptime_minutes": uptime_minutes_int,
            "availability_pct": round(availability_pct, 2),
            "coverage_pct": round(coverage_pct, 1),
            "window_minutes": window_minutes,
            "downtime_occurrences": station_tracker["occurrences"],
        },
        "condition_intervals": condition_intervals,
        "downtime_intervals": station_tracker["intervals"],
    }


@st.cache_data(ttl=900, show_spinner=False)
def load_station_statistics(site: str, start_dt: datetime, end_dt: datetime) -> Dict[str, Any]:
    timelines: Dict[str, pd.DataFrame] = {}

    for equip, mode in _station_equipment_modes():
        try:
            df = load_blocks(site, equip, start_dt, end_dt, mode=mode)
        except Exception as exc:
            logger.error("Erreur lors du chargement de %s pour %s : %s", equip, site, exc)
            df = pd.DataFrame()
        timelines[equip] = df.copy() if df is not None and not df.empty else pd.DataFrame()

    analysis = _analyze_station_conditions(timelines, start_dt, end_dt)
    analysis["timeline_df"] = _build_station_timeline_df(timelines)
    return analysis


@st.cache_data(ttl=1800, show_spinner=False)
def _calculate_monthly_availability_equipment(
    site: Optional[str] = None,
    equip: Optional[str] = None,
    months: int = 12,
    start_dt: Optional[datetime] = None,
    end_dt: Optional[datetime] = None,
) -> pd.DataFrame:
    if not start_dt or not end_dt:
        end_dt = datetime.utcnow()
        start_dt = (end_dt.replace(day=1) - pd.DateOffset(months=months)).to_pydatetime()

    df = load_filtered_blocks(start_dt, end_dt, site, equip, mode=MODE_EQUIPMENT)
    if df.empty:
        return df

    return _aggregate_monthly_availability(df, start_dt, end_dt)



@st.cache_data(ttl=1800, show_spinner=False)
def _calculate_monthly_availability_pdc(
    site: Optional[str] = None,
    equip: Optional[str] = None,
    months: int = 12,
    start_dt: Optional[datetime] = None,
    end_dt: Optional[datetime] = None,
) -> pd.DataFrame:
    if not start_dt or not end_dt:
        end_dt = datetime.utcnow()
        start_dt = (end_dt.replace(day=1) - pd.DateOffset(months=months)).to_pydatetime()

    df = load_filtered_blocks(start_dt, end_dt, site, equip, mode=MODE_PDC)
    if df.empty:
        return df

    return _aggregate_monthly_availability(df, start_dt, end_dt)



def calculate_monthly_availability(
    site: Optional[str] = None,
    equip: Optional[str] = None,
    months: int = 12,
    start_dt: Optional[datetime] = None,
    end_dt: Optional[datetime] = None,
    mode: Optional[str] = None,
) -> pd.DataFrame:
    active_mode = mode or get_current_mode()
    if active_mode == MODE_PDC:
        return _calculate_monthly_availability_pdc(site, equip, months, start_dt, end_dt)
    return _calculate_monthly_availability_equipment(site, equip, months, start_dt, end_dt)

def get_unavailability_causes(df: Optional[pd.DataFrame]) -> pd.DataFrame:
    if df is None or df.empty:
        return pd.DataFrame()

    causes = (
        df.loc[df["est_disponible"] == 0]
        .groupby("cause", dropna=False)["duration_minutes"]
        .sum()
        .reset_index()
        .sort_values("duration_minutes", ascending=False)
    )
    
    if not causes.empty:
        causes["percentage"] = (causes["duration_minutes"] / causes["duration_minutes"].sum() * 100)
        causes["cause"] = causes["cause"].fillna("Non spécifié")
    
    return causes

def translate_cause_to_text(cause: str, equipement_id: str) -> str:
    if not cause or cause == "Non spécifié":
        return "Cause non spécifiée"
    try:
        ic_val: Optional[int] = None
        pc_val: Optional[int] = None

        normalized = cause.replace("\n", " ")
        pattern = re.compile(r"\b((?:IC|PC)1?)\s*[:=]?\s*(-?\d+)", re.IGNORECASE)

        for key, value in pattern.findall(normalized):
            key_upper = key.upper()
            parsed_value = int(value)
            if key_upper.startswith("IC") and ic_val is None:
                ic_val = parsed_value
            elif key_upper.startswith("PC") and pc_val is None:
                pc_val = parsed_value

        if ic_val is None or pc_val is None:
            numbers = re.findall(r"-?\d+", normalized)
            if numbers:
                if ic_val is None and len(numbers) >= 1:
                    ic_val = int(numbers[0])
                if pc_val is None and len(numbers) >= 2:
                    pc_val = int(numbers[1])

        
        if ic_val is not None or pc_val is not None:
            cfg = get_equip_config(equipement_id)
            translated = translate_ic_pc(ic_val, pc_val, cfg["ic_map"], cfg["pc_map"])
            return translated if translated else cause
        
        return cause
        
    except Exception:
        return cause

def get_translated_unavailability_causes(df: Optional[pd.DataFrame], equipement_id: str) -> pd.DataFrame:

    if df is None or df.empty:
        return pd.DataFrame()

    unavailable_data = df.loc[df["est_disponible"] == 0].copy()

    if unavailable_data.empty:
        return pd.DataFrame()
    
    unavailable_data["cause_translated"] = unavailable_data["cause"].apply(
        lambda x: translate_cause_to_text(x, equipement_id)
    )
    
    causes = (
        unavailable_data
        .groupby("cause_translated", dropna=False)["duration_minutes"]
        .sum()
        .reset_index()
        .sort_values("duration_minutes", ascending=False)
    )
    
    if not causes.empty:
        causes["percentage"] = (causes["duration_minutes"] / causes["duration_minutes"].sum() * 100)
        causes["cause_translated"] = causes["cause_translated"].fillna("Cause non spécifiée")
    
    return causes.rename(columns={"cause_translated": "cause"})

@st.cache_data(ttl=1800, show_spinner=False)
def get_equipment_summary(
    start_dt: datetime,
    end_dt: datetime,
    site: Optional[str] = None,
    mode: Optional[str] = None,
) -> pd.DataFrame:
    """Génère un tableau récapitulatif des équipements pour le mode actif."""
    active_mode = mode or get_current_mode()
    equipments = get_equipments(active_mode, site)
    if not equipments:
        return pd.DataFrame(columns=[
            "Équipement",
            "Disponibilité Brute (%)",
            "Disponibilité Avec Exclusions (%)",
            "Durée Totale",
            "Temps Disponible",
            "Temps Indisponible",
            "Jours avec des données",
        ])

    df = load_filtered_blocks(start_dt, end_dt, site, None, mode=active_mode)
    if df.empty:
        return pd.DataFrame([
            {
                "Équipement": equip,
                "Disponibilité Brute (%)": 0.0,
                "Disponibilité Avec Exclusions (%)": 0.0,
                "Durée Totale": "0 minutes",
                "Temps Disponible": "0 minutes",
                "Temps Indisponible": "0 minutes",
                "Jours avec des données": 0,
            }
            for equip in equipments
        ])

    summary_rows = []
    for equip in equipments:
        equip_data = df[df["equipement_id"] == equip]
        if equip_data.empty:
            summary_rows.append({
                "Équipement": equip,
                "Disponibilité Brute (%)": 0.0,
                "Disponibilité Avec Exclusions (%)": 0.0,
                "Durée Totale": "0 minutes",
                "Temps Disponible": "0 minutes",
                "Temps Indisponible": "0 minutes",
                "Jours avec des données": 0,
            })
            continue

        stats_raw = calculate_availability(equip_data, include_exclusions=False)
        stats_excl = calculate_availability(equip_data, include_exclusions=True)
        days_with_data = (
            pd.to_datetime(equip_data["date_debut"]).dt.floor("D").nunique()
        )
        summary_rows.append({
            "Équipement": equip,
            "Disponibilité Brute (%)": round(stats_raw["pct_available"], 2),
            "Disponibilité Avec Exclusions (%)": round(stats_excl["pct_available"], 2),
            "Durée Totale": format_minutes(stats_raw["total_minutes"]),
            "Temps Disponible": format_minutes(stats_raw["available_minutes"]),
            "Temps Indisponible": format_minutes(stats_raw["unavailable_minutes"]),
            "Jours avec des données": int(days_with_data),
        })

    if active_mode == MODE_PDC and not df.empty:
        global_stats_raw = calculate_availability(df, include_exclusions=False)
        global_stats_excl = calculate_availability(df, include_exclusions=True)
        global_days = (
            pd.to_datetime(df["date_debut"]).dt.floor("D").nunique()
        )
        if site:
            label = "Dispo globale site"
        else:
            label = "Dispo globale (tous sites)"
        global_row = {
            "Équipement": label,
            "Disponibilité Brute (%)": round(global_stats_raw["pct_available"], 2),
            "Disponibilité Avec Exclusions (%)": round(global_stats_excl["pct_available"], 2),
            "Durée Totale": format_minutes(global_stats_raw["total_minutes"]),
            "Temps Disponible": format_minutes(global_stats_raw["available_minutes"]),
            "Temps Indisponible": format_minutes(global_stats_raw["unavailable_minutes"]),
            "Jours avec des données": int(global_days),
        }
        summary_rows = [global_row] + summary_rows

    return pd.DataFrame(summary_rows)

@st.cache_data(ttl=1800, show_spinner=False)
def generate_availability_report(
    start_dt: datetime,
    end_dt: datetime,
    site: Optional[str] = None,
    mode: Optional[str] = None,
) -> Dict[str, pd.DataFrame]:
    """Génère un rapport complet de disponibilité pour tous les équipements."""
    active_mode = mode or get_current_mode()
    equipments = get_equipments(active_mode, site)
    if not equipments:
        return {}

    params = {"start": start_dt, "end": end_dt}
    if active_mode == MODE_PDC:
        if site:
            union_sql = _pdc_union_sql_for_site(site)
            params["site"] = site
            site_filter = "AND b.site = :site"
        else:
            union_sql = _pdc_union_sql_all_sites()
            site_filter = ""
        q = f"""
        WITH base AS (
            {union_sql}
        )
        SELECT
          b.bloc_id,
          b.site, b.equipement_id, b.date_debut, b.date_fin, b.est_disponible, b.cause,
          TIMESTAMPDIFF(MINUTE, GREATEST(b.date_debut,:start), LEAST(b.date_fin,:end)) AS duration_minutes,
          COALESCE(e.previous_status, b.est_disponible) AS previous_status,
          CASE WHEN e.id IS NOT NULL THEN 1 ELSE 0 END AS is_excluded,
          e.id AS exclusion_id,
          e.applied_by AS exclusion_applied_by,
          e.applied_at AS exclusion_applied_at,
          e.exclusion_comment AS exclusion_comment,
          b.source_table
        FROM base b
        LEFT JOIN dispo_blocs_exclusions e
          ON e.table_name = b.source_table
         AND e.bloc_id = b.bloc_id
         AND e.released_at IS NULL
        WHERE b.date_debut < :end AND b.date_fin > :start
          {site_filter}
        ORDER BY b.equipement_id, b.date_debut
        """
    else:
        if site:
            ac_union = _ac_union_sql_for_site(site)
            batt_union = _batt_union_sql_for_site(site)
            params["site"] = site
            site_filter_ac = "WHERE site = :site"
            site_filter_bt = "WHERE site = :site"
        else:
            ac_union = _ac_union_sql_all_sites()
            batt_union = _batt_union_sql_all_sites()
            site_filter_ac = ""
            site_filter_bt = ""

        q = f"""
        WITH ac AS (
            {ac_union}
        ),
        batt AS (
            {batt_union}
        ),
        base AS (
            SELECT
              site, equipement_id, type_equipement, date_debut, date_fin,
              est_disponible, cause, raw_point_count, processed_at, batch_id, hash_signature
            FROM ac {site_filter_ac}
            UNION ALL
            SELECT
              site, equipement_id, type_equipement, date_debut, date_fin,
              est_disponible, cause, raw_point_count, processed_at, batch_id, hash_signature
            FROM batt {site_filter_bt}
        )
        SELECT
          b.bloc_id,
          b.site, b.equipement_id, b.date_debut, b.date_fin, b.est_disponible, b.cause,
          TIMESTAMPDIFF(MINUTE, GREATEST(b.date_debut,:start), LEAST(b.date_fin,:end)) AS duration_minutes,
          COALESCE(e.previous_status, b.est_disponible) AS previous_status,
          CASE WHEN e.id IS NOT NULL THEN 1 ELSE 0 END AS is_excluded,
          e.id AS exclusion_id,
          e.applied_by AS exclusion_applied_by,
          e.applied_at AS exclusion_applied_at,
          e.exclusion_comment AS exclusion_comment,
          b.source_table
        FROM base b
        LEFT JOIN dispo_blocs_exclusions e
          ON e.table_name = b.source_table
         AND e.bloc_id = b.bloc_id
         AND e.released_at IS NULL
        WHERE b.date_debut < :end AND b.date_fin > :start
        ORDER BY b.equipement_id, b.date_debut
        """

    df = execute_query(q, params)
    df = _normalize_blocks_df(df)

    if df.empty:
        return {}

    report: Dict[str, pd.DataFrame] = {}

    for equip in equipments:
        equip_data = df[df["equipement_id"] == equip]

        if equip_data.empty:
            report[equip] = pd.DataFrame(columns=[
                "ID", "Site", "Équipement", "Début", "Fin", "Durée",
                "Statut", "Cause Originale", "Cause Traduite", "Exclu"
            ])
            continue

        stats_raw = calculate_availability(equip_data, include_exclusions=False)
        stats_excl = calculate_availability(equip_data, include_exclusions=True)

        report_data = []
        report_data.append({
            "ID": "RÉSUMÉ",
            "Site": equip_data["site"].iloc[0] if not equip_data.empty else "N/A",
            "Équipement": equip,
            "Début": start_dt.strftime("%Y-%m-%d %H:%M"),
            "Fin": end_dt.strftime("%Y-%m-%d %H:%M"),
            "Durée": format_minutes(stats_raw["total_minutes"]),
            "Durée_Minutes": stats_raw["total_minutes"],
            "Statut": f"Disponibilité: {stats_raw['pct_available']:.2f}%",
            "Cause Originale": f"Brute: {stats_raw['pct_available']:.2f}% | Avec exclusions: {stats_excl['pct_available']:.2f}%",
            "Cause Traduite": f"Disponible: {format_minutes(stats_raw['available_minutes'])} | Indisponible: {format_minutes(stats_raw['unavailable_minutes'])}",
            "Exclu": "N/A",
        })

        unavailable_blocks = equip_data[equip_data["est_disponible"] == 0].copy()
        for idx, (_, block) in enumerate(unavailable_blocks.iterrows(), 1):
            cause_originale = block.get("cause", "Non spécifié")
            cause_traduite = translate_cause_to_text(cause_originale, equip)
            report_data.append({
                "ID": f"IND-{idx:03d}",
                "Site": block["site"],
                "Équipement": equip,
                "Début": block["date_debut"].strftime("%Y-%m-%d %H:%M"),
                "Fin": block["date_fin"].strftime("%Y-%m-%d %H:%M"),
                "Durée": format_minutes(int(block["duration_minutes"])),
                "Durée_Minutes": int(block["duration_minutes"]),
                "Statut": "❌ Indisponible",
                "Cause Originale": cause_originale,
                "Cause Traduite": cause_traduite,
                "Exclu": "✅ Oui" if block["is_excluded"] == 1 else "❌ Non",
            })

        missing_blocks = equip_data[equip_data["est_disponible"] == -1].copy()
        for idx, (_, block) in enumerate(missing_blocks.iterrows(), 1):
            report_data.append({
                "ID": f"MISS-{idx:03d}",
                "Site": block["site"],
                "Équipement": equip,
                "Début": block["date_debut"].strftime("%Y-%m-%d %H:%M"),
                "Fin": block["date_fin"].strftime("%Y-%m-%d %H:%M"),
                "Durée": format_minutes(int(block["duration_minutes"])),
                "Durée_Minutes": int(block["duration_minutes"]),
                "Statut": "⚠️ Données manquantes",
                "Cause Originale": "Données manquantes",
                "Cause Traduite": "Aucune donnée disponible pour cette période",
                "Exclu": "✅ Oui" if block["is_excluded"] == 1 else "❌ Non",
            })

        report[equip] = pd.DataFrame(report_data)

    return report

def analyze_daily_unavailability(unavailable_data: pd.DataFrame) -> pd.DataFrame:
    """Analyse les indisponibilités par jour."""
    if unavailable_data.empty:
        return pd.DataFrame()
    
    # Convertir les dates en datetime si nécessaire
    unavailable_data = unavailable_data.copy()
    unavailable_data["date_debut"] = pd.to_datetime(unavailable_data["date_debut"])
    unavailable_data["date_fin"] = pd.to_datetime(unavailable_data["date_fin"])
    
    # Extraire la date (sans l'heure) pour le groupement
    unavailable_data["date_jour"] = unavailable_data["date_debut"].dt.date
    
    # Grouper par jour et calculer les statistiques
    daily_stats = []
    
    for date_jour, group in unavailable_data.groupby("date_jour"):
        # Compter le nombre de périodes d'indisponibilité
        nb_periodes = len(group)
        
        # Calculer la durée totale d'indisponibilité pour ce jour
        duree_totale_minutes = group["Durée_Minutes"].sum()
        
        # Trouver la première et dernière heure d'indisponibilité
        heure_debut = group["date_debut"].min().strftime("%H:%M")
        heure_fin = group["date_fin"].max().strftime("%H:%M")
        
        # Calculer le pourcentage de la journée en indisponibilité
        # Supposons une journée de 24h = 1440 minutes
        pourcentage_journee = (duree_totale_minutes / 1440) * 100
        
        # Traduire le nom du jour en français
        jours_fr = {
            'Monday': 'Lundi', 'Tuesday': 'Mardi', 'Wednesday': 'Mercredi',
            'Thursday': 'Jeudi', 'Friday': 'Vendredi', 'Saturday': 'Samedi', 'Sunday': 'Dimanche'
        }
        jour_nom = jours_fr.get(date_jour.strftime("%A"), date_jour.strftime("%A"))
        
        daily_stats.append({
            "Date": date_jour.strftime("%Y-%m-%d"),
            "Jour": jour_nom,
            "Nb Périodes": nb_periodes,
            "Durée Totale": format_minutes(duree_totale_minutes),
            "Durée_Minutes": duree_totale_minutes,  # Pour le tri
            "Première Heure": heure_debut,
            "Dernière Heure": heure_fin,
            "% Journée": f"{pourcentage_journee:.1f}%"
        })
    
    # Trier par date décroissante (plus récent en premier)
    daily_df = pd.DataFrame(daily_stats)
    if not daily_df.empty:
        daily_df = daily_df.sort_values("Date", ascending=False)
    
    return daily_df

def analyze_daily_unavailability_by_equipment(unavailable_data: pd.DataFrame) -> pd.DataFrame:
    """Analyse les indisponibilités par jour et par équipement."""
    if unavailable_data.empty:
        return pd.DataFrame()
    
    # Convertir les dates en datetime si nécessaire
    unavailable_data = unavailable_data.copy()
    unavailable_data["date_debut"] = pd.to_datetime(unavailable_data["date_debut"])
    unavailable_data["date_fin"] = pd.to_datetime(unavailable_data["date_fin"])
    
    # Extraire la date (sans l'heure) pour le groupement
    unavailable_data["date_jour"] = unavailable_data["date_debut"].dt.date
    
    # Grouper par jour et équipement
    daily_stats = []
    
    for (date_jour, equip), group in unavailable_data.groupby(["date_jour", "Équipement"]):
        # Compter le nombre de périodes d'indisponibilité
        nb_periodes = len(group)
        
        # Calculer la durée totale d'indisponibilité pour ce jour et cet équipement
        duree_totale_minutes = group["Durée_Minutes"].sum()
        
        # Trouver la première et dernière heure d'indisponibilité
        heure_debut = group["date_debut"].min().strftime("%H:%M")
        heure_fin = group["date_fin"].max().strftime("%H:%M")
        
        # Calculer le pourcentage de la journée en indisponibilité
        # Supposons une journée de 24h = 1440 minutes
        pourcentage_journee = (duree_totale_minutes / 1440) * 100
        
        # Traduire le nom du jour en français
        jours_fr = {
            'Monday': 'Lundi', 'Tuesday': 'Mardi', 'Wednesday': 'Mercredi',
            'Thursday': 'Jeudi', 'Friday': 'Vendredi', 'Saturday': 'Samedi', 'Sunday': 'Dimanche'
        }
        jour_nom = jours_fr.get(date_jour.strftime("%A"), date_jour.strftime("%A"))
        
        daily_stats.append({
            "Date": date_jour.strftime("%Y-%m-%d"),
            "Jour": jour_nom,
            "Équipement": equip,
            "Nb Périodes": nb_periodes,
            "Durée Totale": format_minutes(duree_totale_minutes),
            "Durée_Minutes": duree_totale_minutes,  # Pour le tri
            "Première Heure": heure_debut,
            "Dernière Heure": heure_fin,
            "% Journée": f"{pourcentage_journee:.1f}%"
        })
    
    # Trier par date décroissante puis par durée décroissante
    daily_df = pd.DataFrame(daily_stats)
    if not daily_df.empty:
        daily_df = daily_df.sort_values(["Date", "Durée_Minutes"], ascending=[False, False])
    
    return daily_df

# ui
def format_minutes(total_minutes: int) -> str:
    """Formate en 'X jours, Y heures, Z minutes' (avec pluriels corrects)."""
    m = int(total_minutes or 0)
    days, rem = divmod(m, 1440)   # 1440 = 24*60
    hours, mins = divmod(rem, 60)

    parts = []
    if days:
        parts.append(f"{days} {'jour' if days == 1 else 'jours'}")
    if hours:
        parts.append(f"{hours} {'heure' if hours == 1 else 'heures'}")
    if mins or not parts:
        parts.append(f"{mins} {'minute' if mins == 1 else 'minutes'}")

    return ", ".join(parts)

def render_header():
    """Affiche l'en-tête de l'application."""
    col1, col2, col3 = st.columns([3, 2, 1])
    with col1:
        st.title("📊 Tableau de Bord - Disponibilité des Équipements")
        st.caption("Analyse et suivi de la disponibilité opérationnelle")
    with col2:
        options = [MODE_EQUIPMENT, MODE_PDC]
        current_mode = get_current_mode()
        index = options.index(current_mode) if current_mode in options else 0
        selected_mode = st.radio(
            "Mode d'analyse",
            options=options,
            index=index,
            horizontal=True,
            format_func=lambda k: MODE_LABELS.get(k, k),
            help="Basculer entre la disponibilité des équipements et celle des points de charge",
        )
        if selected_mode != current_mode:
            set_current_mode(selected_mode)
    with col3:
        if st.button("🔄 Actualiser", use_container_width=True):
            invalidate_cache()
            st.rerun()

def render_filters() -> Tuple[Optional[str], Optional[str], datetime, datetime]:
    """Affiche les filtres et retourne les valeurs sélectionnées."""
    mode = get_current_mode()
    st.subheader("🔍 Filtres de Recherche")

    col1, col2, col3 = st.columns([1, 1, 2])
    with col1:
        site_codes = get_sites(mode) or []
        if not site_codes:
            st.warning("Aucun site disponible.")
            return None, None, datetime.min, datetime.min  
        selected_site = st.selectbox(
            "Site",
            options=site_codes,               
            index=0,
            format_func=lambda code: mapping_sites.get(code.split("_")[-1], code),
            help="Sélectionnez un site"
        )
        site = selected_site

    with col2:
        equips = get_equipments(mode, site) if site else get_equipments(mode)
        equips = equips or []
        if not equips:
            st.warning("Aucun équipement pour ce site.")
            return site, None, datetime.min, datetime.min  

        selected_equip = st.selectbox(
            "Équipement",
            options=equips,                    
            index=0,
            format_func=lambda value: value,
            help="Sélectionnez un équipement"
        )
        equip = selected_equip

    with col3:
        today = datetime.now(timezone.utc).date()
        c1, c2 = st.columns(2)
        
        default_start = st.session_state.get("filter_start_date", today - timedelta(days=30))
        start_date = c1.date_input(
            "Date de début",
            value=default_start,
            max_value=today,
            key="filter_start_date",
            help="Date de début de la période d'analyse"
        )

        default_end = st.session_state.get("filter_end_date", today)
        if isinstance(default_end, datetime):
            default_end = default_end.date()
        if default_end < start_date:
            default_end = start_date

        end_date = c2.date_input(
            "Date de fin",
            value=default_end,
            min_value=start_date,
            max_value=today,
            key="filter_end_date",
            help="Date de fin de la période d'analyse"
        )

        if end_date < start_date:
            st.session_state["filter_end_date"] = start_date
            end_date = start_date
    
    start_dt = datetime.combine(start_date, time.min)
    end_dt = datetime.combine(end_date, time.max)

    return site, equip, start_dt, end_dt

def render_overview_tab(df: Optional[pd.DataFrame]):
    """Affiche l'onglet vue d'ensemble."""
    mode = get_current_mode()
    st.header("📈 Vue d'Ensemble")

    site_scope = st.session_state.get("current_site")
    equip_scope = st.session_state.get("current_equip")
    context_parts = []
    if site_scope is None:
        context_parts.append("tous les sites")
    if equip_scope is None:
        if mode == MODE_PDC:
            context_parts.append("l'ensemble des points de charge")
        else:
            context_parts.append("l'ensemble des équipements")
    if context_parts:
        st.info("Vue générale : " + " et ".join(context_parts) + ".")

    if df is None or df.empty:
        st.warning("⚠️ Aucune donnée disponible pour les critères sélectionnés.")
        st.info("💡 Conseil: Essayez d'élargir la période ou de modifier les filtres.")
        return

    stats_raw = calculate_availability(df, include_exclusions=False)
    stats_excl = calculate_availability(df, include_exclusions=True)

    st.subheader("📊 Indicateurs Clés")
    col1, col2, col3, col4 = st.columns(4)

    with col1:
        st.metric(
            "Disponibilité brute",
            f"{stats_raw['pct_available']:.2f}%",
            help="Valeur correspondant au calcul standard"
        )

    with col2:
        st.metric(
            "Disponibilité avec exclusions",
            f"{stats_excl['pct_available']:.2f}%",
            delta=f"{stats_excl['pct_available'] - stats_raw['pct_available']:.2f}%",
            help="Différence par rapport au calcul brut"
        )

    with col3:
        st.metric(
            "Durée Totale",
            format_minutes(stats_raw['total_minutes']),
            help="Durée totale de la période analysée"
        )

    with col4:
        st.metric(
            "Temps Indisponible",
            format_minutes(stats_raw['unavailable_minutes']),
            help="Temps total d'indisponibilité brute"
        )

    st.divider()
    
    # Tableau récapitulatif des 3 équipements
    st.subheader("📋 Tableau Récapitulatif des Équipements")
    
    # Récupérer les données pour le tableau récapitulatif
    site_current = st.session_state.get("current_site")
    start_dt_current = st.session_state.get("current_start_dt")
    end_dt_current = st.session_state.get("current_end_dt")
    
    if start_dt_current and end_dt_current:
        df_summary = get_equipment_summary(start_dt_current, end_dt_current, site_current, mode=mode)
        
        if not df_summary.empty:
            # Afficher le tableau avec un style amélioré
            st.dataframe(
                df_summary,
                hide_index=True,
                use_container_width=True,
                column_config={
                    "Équipement": st.column_config.TextColumn("Équipement", width="medium"),
                    "Disponibilité Brute (%)": st.column_config.NumberColumn(
                        "Disponibilité Brute (%)",
                        width="medium",
                        format="%.2f%%"
                    ),
                    "Disponibilité Avec Exclusions (%)": st.column_config.NumberColumn(
                        "Disponibilité Avec Exclusions (%)",
                        width="medium",
                        format="%.2f%%"
                    ),
                    "Durée Totale": st.column_config.TextColumn("Durée Totale", width="medium"),
                    "Temps Disponible": st.column_config.TextColumn("Temps Disponible", width="medium"),
                    "Temps Indisponible": st.column_config.TextColumn("Temps Indisponible", width="medium"),
                    "Jours avec des données": st.column_config.NumberColumn(
                        "Jours avec des données",
                        width="small"
                    )
                }
            )
            
            # Ajouter des métriques visuelles pour chaque équipement
            col1, col2, col3 = st.columns(3)
            column_cycle = cycle([col1, col2, col3])

            for _, row in df_summary.iterrows():
                with next(column_cycle):
                    equip = row["Équipement"]
                    pct_brut = row["Disponibilité Brute (%)"]
                    pct_excl = row["Disponibilité Avec Exclusions (%)"]

                    # Couleur selon la disponibilité
                    if pct_brut >= 95:
                        color = "normal"
                    elif pct_brut >= 90:
                        color = "off"
                    else:
                        color = "inverse"
                    
                    st.metric(
                        f"{equip} - Disponibilité",
                        f"{pct_brut:.2f}%",
                        delta=f"{pct_excl - pct_brut:.2f}%",
                        delta_color=color,
                        help=f"Brute: {pct_brut:.2f}% | Avec exclusions: {pct_excl:.2f}%"
                    )
        else:
            st.info("ℹ️ Aucune donnée disponible pour le tableau récapitulatif.")
    else:
        st.warning("⚠️ Impossible de générer le tableau récapitulatif sans période définie.")
    
    st.divider()
    
    st.subheader("🔍 Analyse des Indisponibilités")
    causes = get_unavailability_causes(df)

    if causes.empty:
        st.success("Aucune indisponibilité détectée sur la période")
    else:
        color_map = px.colors.qualitative.Safe  
        unique_causes = causes["cause"].unique()
        cause_colors = {cause: color_map[i % len(color_map)] for i, cause in enumerate(unique_causes)}
        
        col_chart, col_table = st.columns([2, 1])
        with col_chart:
            small_mask = causes["percentage"] < 2.5

            fig = px.pie(
                causes,
                names="cause",
                values="duration_minutes",
                title="Répartition des Causes d'Indisponibilité",
                hole=0.4,
                color="cause",
                color_discrete_map=cause_colors
            )

            fig.update_traces(
                textinfo="percent+label",
                textposition=[
                    "outside" if small else "inside" 
                    for small in small_mask
                ],
                pull=[
                    0.05 if small else 0 
                    for small in small_mask
                ],
                showlegend=True
            )
            fig.update_layout(
                uniformtext_minsize=10,
                uniformtext_mode="hide"
            )

            st.plotly_chart(fig, use_container_width=True)

        with col_table:
            df_display = causes.rename(
                columns={"duration_minutes": "Durée", "percentage": "Pourcentage"}
            )
            st.dataframe(
                df_display.style.format({
                    "Durée": lambda x: format_minutes(int(x)),
                    "Pourcentage": "{:.1f}%"
                }),
                hide_index=True,
                use_container_width=True
            )
    
    # Tableau traduit des causes d'indisponibilité
    st.subheader("📋 Causes d'Indisponibilité Traduites")
    
    # Récupérer l'équipement sélectionné pour la traduction
    current_equip = st.session_state.get("current_equip")
    
    if current_equip and not df.empty:
        # Générer le tableau traduit
        causes_translated = get_translated_unavailability_causes(df, current_equip)
        
        if not causes_translated.empty:
            st.info(f"🔧 Traduction des codes IC/PC pour l'équipement **{current_equip}**")
            
            # Afficher le tableau traduit avec un style amélioré
            df_translated_display = causes_translated.rename(
                columns={
                    "cause": "Cause Traduite", 
                    "duration_minutes": "Durée", 
                    "percentage": "Pourcentage"
                }
            )
            
            st.dataframe(
                df_translated_display.style.format({
                    "Durée": lambda x: format_minutes(int(x)),
                    "Pourcentage": "{:.1f}%"
                }),
                hide_index=True,
                use_container_width=True,
                column_config={
                    "Cause Traduite": st.column_config.TextColumn(
                        "Cause Traduite", 
                        width="large",
                        help="Description détaillée de la cause d'indisponibilité"
                    ),
                    "Durée": st.column_config.TextColumn("Durée", width="medium"),
                    "Pourcentage": st.column_config.NumberColumn("Pourcentage", width="small", format="%.1f%%")
                }
            )
            
            # Ajouter un expander avec des informations sur la traduction
            with st.expander("ℹ️ Informations sur la traduction"):
                st.markdown("""
                **Comment fonctionne la traduction :**
                
                - Les codes IC (Input Condition) et PC (Process Condition) sont extraits des causes d'indisponibilité
                - Chaque code est traduit selon la configuration de l'équipement :
                  - **AC** : SEQ01.OLI.A.IC1 / SEQ01.OLI.A.PC1
                  - **DC1** : SEQ02.OLI.A.IC1 / SEQ02.OLI.A.PC1
                  - **DC2** : SEQ03.OLI.A.IC1 / SEQ03.OLI.A.PC1
                  - **PDC** : SEQ1x/SEQ2x selon le point de charge (ex. SEQ12, SEQ22, SEQ13…)
                - Les descriptions détaillées incluent les références matérielles et les conditions de défaut
                """)
                
                # Afficher la configuration de l'équipement
                cfg = get_equip_config(current_equip)
                st.markdown(f"""
                **Configuration actuelle ({current_equip}) :**
                - Champ IC : `{cfg['ic_field']}`
                - Champ PC : `{cfg['pc_field']}`
                - Titre : {cfg['title']}
                """)
        else:
            st.info("ℹ️ Aucune cause d'indisponibilité à traduire pour cet équipement.")
    else:
        if not current_equip:
            st.warning("⚠️ Veuillez sélectionner un équipement spécifique pour voir les causes traduites.")
        else:
            st.info("ℹ️ Aucune donnée disponible pour la traduction des causes.")

    st.divider()

    
    # evolution mensuelle
    st.subheader("📅 Évolution Mensuelle")
    site = st.session_state.get("current_site")
    equip = st.session_state.get("current_equip")
    start_dt = st.session_state.get("current_start_dt")
    end_dt = st.session_state.get("current_end_dt")

    df_monthly = calculate_monthly_availability(site, equip, months=12, start_dt=start_dt, end_dt=end_dt, mode=mode)
    if not df_monthly.empty:
        months_series = pd.to_datetime(df_monthly["month"])
        month_keys = months_series.dt.strftime("%Y-%m")             
        month_labels = months_series.dt.strftime("%b %Y")            
        month_options = list(dict(zip(month_keys, month_labels)).items())  

        default_keys = list(dict.fromkeys(month_keys)) 

        sel_keys = st.multiselect(
            "Mois à afficher",
            options=[k for k, _ in month_options],
            format_func=lambda k: dict(month_options)[k],
            default=default_keys
        )

        df_monthly = df_monthly[month_keys.isin(sel_keys)].copy()
        df_monthly = df_monthly.sort_values("month")
    if df_monthly.empty:
        st.info("ℹ️ Données mensuelles insuffisantes pour l'affichage.")
    else:
        brut = df_monthly["pct_brut"].astype(float).where(pd.notna(df_monthly["pct_brut"]), None)
        excl = df_monthly["pct_excl"].astype(float).where(pd.notna(df_monthly["pct_excl"]), None)

        fig = go.Figure()
        fig.add_trace(go.Bar(
            x=df_monthly["month"], y=brut, name="Brute",
            text=[f"{v:.1f}%" if v is not None else "" for v in brut],
            textposition="outside",
        ))
        fig.add_trace(go.Bar(
            x=df_monthly["month"], y=excl, name="Avec exclusions",
            text=[f"{v:.1f}%" if v is not None else "" for v in excl],
            textposition="outside",
        ))

        fig.update_layout(
            title="Disponibilité mensuelle",
            xaxis_title="Mois",
            yaxis_title="Disponibilité (%)",
            yaxis=dict(range=[0, 105]),
            barmode="group",
            bargap=0.25,
            hovermode="x",
            legend=dict(orientation="h", yanchor="bottom", y=1.02, xanchor="right", x=1)
        )
        fig.update_xaxes(tickformat="%b %Y")

        st.plotly_chart(fig, use_container_width=True)
        with st.expander("📊 Statistiques détaillées"):
            df_display = df_monthly.copy()
            try:
                mois_labels = pd.to_datetime(df_display["month"]).dt.month_name(locale="fr_FR").str.capitalize() \
                            + " " + pd.to_datetime(df_display["month"]).dt.year.astype(str)
            except Exception:
                _mois = ["janvier","février","mars","avril","mai","juin",
                        "juillet","août","septembre","octobre","novembre","décembre"]
                m = pd.to_datetime(df_display["month"])
                mois_labels = m.dt.month.map(lambda i: _mois[i-1]).str.capitalize() + " " + m.dt.year.astype(str)

            df_display["Mois"] = mois_labels
            df_display = df_display.rename(columns={
                "pct_brut": "Disponibilité brute",
                "pct_excl": "Avec exclusions",
                "total_minutes": "Durée totale"
            })[["Mois", "Disponibilité brute", "Avec exclusions", "Durée totale"]]

            def _fmt_duree(x):
                try:
                    return format_minutes(int(x))  
                except Exception:
                    return "—"

            st.dataframe(
                df_display.style.format({
                    "Disponibilité brute": "{:.2f}%",
                    "Avec exclusions": "{:.2f}%",
                    "Durée totale": _fmt_duree
                }),
                hide_index=True,
                use_container_width=True
            )


def render_global_comparison_tab(start_dt: datetime, end_dt: datetime) -> None:
    """Affiche la vue comparative entre tous les sites."""
    mode = get_current_mode()
    st.header("🌍 Vue générale - Comparaison tous les sites")
    st.caption(
        f"Période analysée : {start_dt.strftime('%Y-%m-%d')} ➜ {end_dt.strftime('%Y-%m-%d')}"
    )

    df_all = load_filtered_blocks(start_dt, end_dt, None, None, mode=mode)

    if df_all is None or df_all.empty:
        st.warning("Aucune donnée disponible pour la vue globale sur la période sélectionnée.")
        return

    if mode == MODE_EQUIPMENT:
        st.subheader("Récap AC / DC1 / DC2")
        if "type_equipement" not in df_all.columns:
            st.info("Les données de type équipement ne sont pas disponibles pour cette vue.")
            return

        base_types = ["AC", "DC1", "DC2"]
        additional_types = [
            t for t in df_all["type_equipement"].dropna().unique().tolist()
            if t not in base_types
        ]
        type_sequence = base_types + additional_types

        site_rows: List[Dict[str, Optional[float]]] = []
        for site, site_df in df_all.groupby("site"):
            site_label = mapping_sites.get(str(site).split("_")[-1], str(site))
            row: Dict[str, Optional[float]] = {"Site": site_label}
            for equip_type in type_sequence:
                type_df = site_df[site_df["type_equipement"] == equip_type]
                column_label = f"{equip_type} (%)"
                if type_df.empty:
                    row[column_label] = math.nan
                else:
                    stats = calculate_availability(type_df, include_exclusions=False)
                    row[column_label] = round(stats["pct_available"], 2)
            site_rows.append(row)

        summary_df = pd.DataFrame(site_rows)
        summary_df = summary_df.dropna(axis=1, how="all")
        if summary_df.empty:
            st.info("Aucune donnée consolidée disponible pour les sites.")
        else:
            summary_df = summary_df.sort_values("Site").reset_index(drop=True)
            column_config = {
                "Site": st.column_config.TextColumn("Site", width="medium"),
            }
            for column in summary_df.columns:
                if column == "Site":
                    continue
                column_config[column] = st.column_config.NumberColumn(
                    column,
                    width="small",
                    format="%.2f%%"
                )

            st.dataframe(
                summary_df,
                hide_index=True,
                use_container_width=True,
                column_config=column_config,
            )

        present_types = [
            t for t in type_sequence
            if not df_all[df_all["type_equipement"] == t].empty
        ]
        if present_types:
            cols = st.columns(len(present_types))
            for col, equip_type in zip(cols, present_types):
                type_df = df_all[df_all["type_equipement"] == equip_type]
                stats_raw = calculate_availability(type_df, include_exclusions=False)
                stats_excl = calculate_availability(type_df, include_exclusions=True)
                delta = stats_excl["pct_available"] - stats_raw["pct_available"]
                col.metric(
                    f"{equip_type} - disponibilité brute",
                    f"{stats_raw['pct_available']:.2f}%",
                    delta=f"{delta:.2f}%",
                    help="Comparaison agrégée sur l'ensemble des sites",
                )
    else:
        st.subheader("Dispo globale par site")
        site_rows = []
        for site, site_df in df_all.groupby("site"):
            stats_raw = calculate_availability(site_df, include_exclusions=False)
            stats_excl = calculate_availability(site_df, include_exclusions=True)
            site_rows.append({
                "Site": mapping_sites.get(str(site).split("_")[-1], str(site)),
                "Disponibilité brute (%)": round(stats_raw["pct_available"], 2),
                "Disponibilité avec exclusions (%)": round(stats_excl["pct_available"], 2),
            })

        summary_df = pd.DataFrame(site_rows)
        if summary_df.empty:
            st.info("Aucune donnée consolidée disponible pour les sites.")
        else:
            summary_df = summary_df.sort_values("Site").reset_index(drop=True)
            st.dataframe(
                summary_df,
                hide_index=True,
                use_container_width=True,
                column_config={
                    "Site": st.column_config.TextColumn("Site", width="medium"),
                    "Disponibilité brute (%)": st.column_config.NumberColumn(
                        "Disponibilité brute (%)",
                        width="medium",
                        format="%.2f%%",
                    ),
                    "Disponibilité avec exclusions (%)": st.column_config.NumberColumn(
                        "Disponibilité avec exclusions (%)",
                        width="medium",
                        format="%.2f%%",
                    ),
                },
            )

        stats_all_raw = calculate_availability(df_all, include_exclusions=False)
        stats_all_excl = calculate_availability(df_all, include_exclusions=True)
        delta = stats_all_excl["pct_available"] - stats_all_raw["pct_available"]
        col1, col2 = st.columns(2)
        col1.metric(
            "Disponibilité brute globale",
            f"{stats_all_raw['pct_available']:.2f}%",
            help="Disponibilité brute de l'ensemble des points de charge",
        )
        col2.metric(
            "Disponibilité avec exclusions globale",
            f"{stats_all_excl['pct_available']:.2f}%",
            delta=f"{delta:.2f}%",
            help="Comparaison brute vs exclusions sur tous les sites",
        )


def render_timeline_tab(site: Optional[str], equip: Optional[str], start_dt: datetime, end_dt: datetime):
    """Affiche l'onglet timeline et annotations."""
    mode = get_current_mode()
    st.header("⏱️ Timeline Détaillée & Annotations")
    
    if not site or not equip:
        st.info("ℹ️ Veuillez sélectionner un site et un équipement spécifiques pour afficher la timeline détaillée.")
        return
    
    with st.spinner("Chargement de la timeline..."):
        df = load_blocks(site, equip, start_dt, end_dt, mode=mode)
    
    if df.empty:
        st.warning("⚠️ Aucune donnée disponible pour cet équipement sur cette période.")
        return
    
    df_plot = df.copy()
    df_plot["start"] = pd.to_datetime(df_plot["date_debut"])
    df_plot["end"] = pd.to_datetime(df_plot["date_fin"])
    df_plot["state"] = df_plot["est_disponible"].map({
        1: "✅ Disponible",
        0: "❌ Indisponible",
        -1: "⚠️ Donnée manquante"
    })

    df_plot["excluded"] = ""
    mask_excluded = df_plot["is_excluded"] == 1
    df_plot.loc[mask_excluded, "excluded"] = " (Exclu)"
    df_plot["label"] = df_plot["state"] + df_plot["excluded"]
    
    fig = px.timeline(
        df_plot,
        x_start="start",
        x_end="end",
        y="equipement_id",
        color="label",
        hover_data={
            "cause": True,
            "duration_minutes": True,
            "is_excluded": True,
            "start": "|%Y-%m-%d %H:%M",
            "end": "|%Y-%m-%d %H:%M",
            "label": False,
            "equipement_id": False
        },
        color_discrete_map={
            "✅ Disponible": "#28a745",
            "✅ Disponible (Exclu)": "#17a2b8",
            "❌ Indisponible": "#dc3545",
            "❌ Indisponible (Exclu)": "#fd7e14",
            "⚠️ Donnée manquante": "#6c757d",
            "⚠️ Donnée manquante (Exclu)": "#BBDB07"
        }
    )
    
    fig.update_yaxes(autorange="reversed", title="")
    fig.update_xaxes(title="Période")
    fig.update_layout(
        title=f"Timeline - {site} / {equip}",
        showlegend=True,
        height=300
    )
    
    st.plotly_chart(fig, use_container_width=True)
    
    # Tableau des vraies périodes d'indisponibilité (groupées)
    st.markdown("**📋 Périodes d'Indisponibilité Continues :**")
    
    # Filtrer les indisponibilités
    unavailable_periods = df[df["est_disponible"] == 0].copy()
    
    if not unavailable_periods.empty:
        # Trier par date de début
        unavailable_periods = unavailable_periods.sort_values("date_debut").reset_index(drop=True)
        
        # Grouper les périodes continues
        continuous_periods = []
        current_period = None
        
        for _, row in unavailable_periods.iterrows():
            start_time = pd.to_datetime(row["date_debut"])
            end_time = pd.to_datetime(row["date_fin"])
            
            if current_period is None:
                # Première période
                current_period = {
                    "start": start_time,
                    "end": end_time,
                    "causes": [row["cause"] if pd.notna(row["cause"]) else "Non spécifiée"],
                    "excluded": row["is_excluded"] == 1,
                    "duration_minutes": int(row["duration_minutes"])
                }
            else:
                # Vérifier si cette période est continue avec la précédente
                # (écart de moins de 5 minutes considéré comme continu)
                gap_minutes = (start_time - current_period["end"]).total_seconds() / 60
                
                if gap_minutes <= 5:  # Période continue
                    # Étendre la période actuelle
                    current_period["end"] = end_time
                    current_period["causes"].append(row["cause"] if pd.notna(row["cause"]) else "Non spécifiée")
                    current_period["duration_minutes"] += int(row["duration_minutes"])
                    # Si une période est exclue, toute la période continue est considérée comme exclue
                    if row["is_excluded"] == 1:
                        current_period["excluded"] = True
                else:
                    # Nouvelle période - sauvegarder la précédente
                    continuous_periods.append(current_period)
                    # Commencer une nouvelle période
                    current_period = {
                        "start": start_time,
                        "end": end_time,
                        "causes": [row["cause"] if pd.notna(row["cause"]) else "Non spécifiée"],
                        "excluded": row["is_excluded"] == 1,
                        "duration_minutes": int(row["duration_minutes"])
                    }
        
        # Ajouter la dernière période
        if current_period is not None:
            continuous_periods.append(current_period)
        
        if continuous_periods:
            # Préparer les données pour le tableau
            periods_data = []
            for i, period in enumerate(continuous_periods, 1):
                # Calculer la durée totale de la période continue
                total_duration_minutes = int((period["end"] - period["start"]).total_seconds() / 60)
                
                # Créer un résumé des causes (prendre les causes uniques)
                unique_causes = list(set(period["causes"]))
                if len(unique_causes) == 1:
                    cause_summary = unique_causes[0]
                else:
                    cause_summary = f"{len(unique_causes)} causes différentes"
                
                periods_data.append({
                    "Période": f"Période {i}",
                    "Date Début": period["start"].strftime("%Y-%m-%d %H:%M"),
                    "Date Fin": period["end"].strftime("%Y-%m-%d %H:%M"),
                    "Durée": format_minutes(total_duration_minutes),
                    "Durée_Minutes": total_duration_minutes,
                    "Cause": cause_summary,
                    "Exclu": "✅ Oui" if period["excluded"] else "❌ Non"
                })
            
            # Créer le DataFrame et trier par durée décroissante
            periods_df = pd.DataFrame(periods_data)
            periods_sorted = periods_df.sort_values("Durée_Minutes", ascending=False)
            
            st.dataframe(
                periods_sorted[["Période", "Date Début", "Date Fin", "Durée", "Cause", "Exclu"]],
                hide_index=True,
                use_container_width=True,
                column_config={
                    "Période": st.column_config.TextColumn("Période", width="small"),
                    "Date Début": st.column_config.TextColumn("Date Début", width="medium"),
                    "Date Fin": st.column_config.TextColumn("Date Fin", width="medium"),
                    "Durée": st.column_config.TextColumn("Durée", width="medium"),
                    "Cause": st.column_config.TextColumn("Cause", width="large"),
                    "Exclu": st.column_config.TextColumn("Exclu", width="small")
                }
            )
            
            # Métriques rapides
            col1, col2, col3, col4 = st.columns(4)
            with col1:
                st.metric("Total Périodes", len(periods_data))
            with col2:
                total_duration = periods_df["Durée_Minutes"].sum()
                st.metric("Durée Totale", format_minutes(total_duration))
            with col3:
                avg_duration = periods_df["Durée_Minutes"].mean()
                st.metric("Durée Moyenne", format_minutes(int(avg_duration)))
            with col4:
                max_duration = periods_df["Durée_Minutes"].max()
                st.metric("Durée Max", format_minutes(max_duration))
        else:
            st.success("✅ Aucune période d'indisponibilité continue détectée.")
    else:
        st.success("✅ Aucune période d'indisponibilité détectée sur cette période.")
    
    st.divider()
    st.subheader("➕ Ajouter une Annotation")

    mode = st.radio(
        "Afficher",
        options=["Disponibles", "Indisponibles", "Données manquantes"],
        index=1,           
        horizontal=True
    )

    if mode == "Disponibles":
        df_display = df_plot[df_plot["est_disponible"] == 1]
    elif mode == "Indisponibles":
        df_display = df_plot[df_plot["est_disponible"] == 0]
    else:  
        df_display = df_plot[df_plot["est_disponible"] == -1]

    if df_display.empty:
        st.info("ℹ️ Aucun bloc correspondant aux critères d'affichage.")
    else:
        df_display = df_display.sort_values("start").reset_index(drop=True)

        block_labels = []
        for idx, row in df_display.iterrows():
            if row["est_disponible"] == -1:
                status_icon = "⚠️"
            elif row["est_disponible"] == 0:
                status_icon = "❌"
            else:
                status_icon = "✅"

            excl_tag = " [EXCLU]" if row["is_excluded"] == 1 else ""
            start_str = row["start"].strftime("%Y-%m-%d %H:%M")
            end_str = row["end"].strftime("%Y-%m-%d %H:%M")
            cause = row.get("cause", "N/A")
            duration = format_minutes(int(row["duration_minutes"]))

            label = f"{idx}: {status_icon} {start_str} → {end_str} | {cause} | {duration}{excl_tag}"
            block_labels.append(label)

        selected_block_label = st.selectbox(
            "Sélectionner un bloc temporel",
            options=block_labels,
            help="Choisissez le bloc sur lequel ajouter une annotation"
        )

        selected_idx = int(selected_block_label.split(":")[0])
        selected_row = df_display.iloc[selected_idx]
        est_val = int(selected_row["est_disponible"])

        bloc_id = int(selected_row.get("bloc_id", -1))
        source_table = str(selected_row.get("source_table", "") or "")

        active_exclusion = bool(int(selected_row.get("is_excluded", 0)))
        exclusion_id = selected_row.get("exclusion_id")

        st.markdown("### 🚫 Gestion de l'exclusion du bloc")
        if bloc_id <= 0 or not source_table:
            st.warning(
                "⚠️ Impossible d'identifier ce bloc dans la base : aucune action d'exclusion n'est possible."
            )
        else:
            if active_exclusion:
                st.info("Ce bloc est actuellement exclu des calculs.")
                applied_by = selected_row.get("exclusion_applied_by")
                applied_at = selected_row.get("exclusion_applied_at")
                applied_comment = selected_row.get("exclusion_comment")
                previous_status = int(selected_row.get("previous_status", est_val))

                with st.expander("Détails de l'exclusion active", expanded=True):
                    st.write(
                        {
                            "Exclusion #": exclusion_id or "—",
                            "Appliquée par": applied_by or "—",
                            "Appliquée le": applied_at.strftime("%Y-%m-%d %H:%M") if isinstance(applied_at, datetime) else str(applied_at or "—"),
                            "Statut initial": {1: "Disponible", 0: "Indisponible", -1: "Donnée manquante"}.get(previous_status, "Inconnu"),
                            "Commentaire": applied_comment or "—",
                        }
                    )

                with st.form(f"release_exclusion_{bloc_id}"):
                    release_operator = st.text_input(
                        "Opérateur (historisation)",
                        value="",
                        placeholder="ex: Jean Dupont",
                        help="Identifiez la personne qui supprime l'exclusion.",
                    )
                    release_comment = st.text_area(
                        "Commentaire de réactivation",
                        placeholder="Décrivez pourquoi cette exclusion est levée...",
                        help="Un commentaire détaillé est requis pour tracer le rollback.",
                    )
                    submit_release = st.form_submit_button("♻️ Lever l'exclusion et restaurer l'état d'origine")

                    if submit_release:
                        release_txt = release_comment.strip()
                        if len(release_txt) < 5:
                            st.error("❌ Le commentaire doit contenir au moins 5 caractères.")
                        else:
                            try:
                                result = release_block_exclusion(
                                    table_name=source_table,
                                    block_id=bloc_id,
                                    user=release_operator.strip() or None,
                                    comment=release_txt,
                                )
                            except ExclusionError as exc:
                                st.error(f"❌ Impossible de lever l'exclusion : {exc}")
                            else:
                                st.success(
                                    f"✅ Bloc {result.block_id} restauré avec le statut {result.new_status} (table {result.table_name})."
                                )
                                st.balloons()
                                st.rerun()
            else:
                st.warning("Ce bloc est actuellement comptabilisé normalement.")
                with st.form(f"apply_exclusion_{bloc_id}"):
                    exclusion_operator = st.text_input(
                        "Opérateur (historisation)",
                        value="",
                        placeholder="ex: Jean Dupont",
                        help="Identifiez la personne à l'origine de l'exclusion.",
                    )
                    exclusion_comment = st.text_area(
                        "Commentaire obligatoire",
                        placeholder="Décrivez pourquoi cette période doit être exclue...",
                        help="Ce commentaire sera stocké pour permettre un rollback.",
                    )
                    submit_exclusion = st.form_submit_button("🚫 Exclure ce bloc et le marquer comme disponible")

                    if submit_exclusion:
                        comment_txt = exclusion_comment.strip()
                        if len(comment_txt) < 5:
                            st.error("❌ Le commentaire doit contenir au moins 5 caractères.")
                        else:
                            try:
                                result = apply_block_exclusion(
                                    table_name=source_table,
                                    block_id=bloc_id,
                                    user=exclusion_operator.strip() or None,
                                    comment=comment_txt,
                                )
                            except ExclusionError as exc:
                                st.error(f"❌ Impossible de créer l'exclusion : {exc}")
                            else:
                                st.success(
                                    f"✅ Bloc {result.block_id} exclu et marqué disponible (table {result.table_name})."
                                )
                                st.balloons()
                                st.rerun()

            else:
                st.warning("Ce bloc est actuellement comptabilisé normalement.")
                with st.form(f"apply_exclusion_{bloc_id}"):
                    exclusion_operator = st.text_input(
                        "Opérateur (historisation)",
                        value="",
                        placeholder="ex: Jean Dupont",
                        help="Identifiez la personne à l'origine de l'exclusion.",
                    )
                    exclusion_comment = st.text_area(
                        "Commentaire obligatoire",
                        placeholder="Décrivez pourquoi cette période doit être exclue...",
                        help="Ce commentaire sera stocké pour permettre un rollback.",
                    )
                    submit_exclusion = st.form_submit_button("🚫 Exclure ce bloc et le marquer comme disponible")

                    if submit_exclusion:
                        comment_txt = exclusion_comment.strip()
                        if len(comment_txt) < 5:
                            st.error("❌ Le commentaire doit contenir au moins 5 caractères.")
                        else:
                            try:
                                result = apply_block_exclusion(
                                    table_name=source_table,
                                    block_id=bloc_id,
                                    user=exclusion_operator.strip() or None,
                                    comment=comment_txt,
                                )
                            except ExclusionError as exc:
                                st.error(f"❌ Impossible de créer l'exclusion : {exc}")
                            else:
                                st.success(
                                    f"✅ Bloc {result.block_id} exclu et marqué disponible (table {result.table_name})."
                                )
                                st.balloons()
                                st.rerun()


        with st.form("annotation_form", clear_on_submit=True):
            st.markdown(f"**Bloc sélectionné:** {selected_row['start']} → {selected_row['end']}")
            
            # Ajouter la traduction automatique de la cause du bloc sélectionné
            if est_val != 1:  # Si le bloc n'est pas disponible
                cause_originale = selected_row.get("cause", "Non spécifié")
                equip_current = st.session_state.get("current_equip")
                
                if equip_current and cause_originale != "Non spécifié":
                    cause_traduite = translate_cause_to_text(cause_originale, equip_current)
                    
                    if cause_traduite != cause_originale:
                        st.markdown("**🔧 Cause d'indisponibilité traduite :**")
                        st.info(f"**Original :** {cause_originale}\n\n**Traduit :** {cause_traduite}")
                    else:
                        st.markdown("**🔧 Cause d'indisponibilité :**")
                        st.info(f"**Cause :** {cause_originale}")
                else:
                    st.markdown("**🔧 Cause d'indisponibilité :**")
                    st.info(f"**Cause :** {cause_originale}")
            
            if est_val == 1:
                ann_options = ["Commentaire"]
                ann_help = "Impossible d'exclure un bloc déjà disponible"
                ann_index = 0
            else:
                ann_options = ["Exclusion", "Commentaire"]
                ann_help = "Commentaire: note informative | Exclusion: exclure du calcul de disponibilité"
                ann_index = 0  

            col1, col2 = st.columns(2)
            with col1:
                annotation_type = st.radio(
                    "Type d'annotation",
                    options=ann_options,
                    index=ann_index,
                    horizontal=True,
                    help=ann_help
                )

            with col2:
                user_name = st.text_input(
                    "Votre nom (optionnel)",
                    placeholder="ex: Jean Dupont",
                    help="Identifiez-vous pour traçabilité"
                )

            default_comment = ""
            if annotation_type == "Exclusion" and est_val == -1:
                default_comment = f"Exclusion: données manquantes ({selected_row['start']} → {selected_row['end']})"

            comment = st.text_area(
                "Commentaire / Raison",
                value=default_comment, 
                placeholder="Décrivez la raison de cette annotation...",
                help="Obligatoire - Minimum 10 caractères"
            )

            submitted = st.form_submit_button("✅ Valider l'annotation")

            if submitted:
                if not comment :
                    st.error("❌ Veuillez mettre un commentaire.")
                else:
                    type_db = "commentaire" if annotation_type == "Commentaire" else "exclusion"
                    user = user_name.strip() or "Utilisateur UI"
                    success = create_annotation(
                        site=site,
                        equip=equip,
                        start_dt=selected_row["date_debut"],
                        end_dt=selected_row["date_fin"],
                        annotation_type=type_db,
                        comment=comment.strip(),
                        user=user
                    )
                    if success:
                        st.success(f"✅ {annotation_type} ajoutée avec succès !")
                        st.balloons()
                        st.rerun()

    with st.expander("⚡ Exclusion rapide des données manquantes", expanded=False):
        month_default = datetime.utcnow().date().replace(day=1)
        target_month = st.date_input(
            "Mois concerné",
            value=month_default,
            key="timeline_missing_month_picker",
            help="Choisissez une date dans le mois pour exclure automatiquement toutes les données manquantes.",
        )

        month_start = target_month.replace(day=1)
        if month_start.month == 12:
            next_month = month_start.replace(year=month_start.year + 1, month=1)
        else:
            next_month = month_start.replace(month=month_start.month + 1)

        default_comment = f"Exclusion automatique données manquantes {month_start.strftime('%Y-%m')}"
        bulk_comment = st.text_input(
            "Commentaire appliqué",
            value=default_comment,
            key="timeline_missing_month_comment",
            help="Le commentaire sera répliqué sur chaque exclusion créée.",
        )
        bulk_user = st.text_input(
            "Créé par",
            placeholder="Votre nom",
            key="timeline_missing_month_user",
def render_exclusions_tab():
    mode = get_current_mode()
    st.header("🚫 Gestion des exclusions")

    st.markdown(
        """
        Les exclusions actives sont appliquées directement sur les blocs de disponibilité.
        Utilisez la timeline pour créer de nouvelles exclusions et ce panneau pour consulter
        ou lever celles qui sont encore actives.
        """
    )

    st.subheader("🔒 Exclusions actives")
    df_active = get_block_exclusions(active_only=True, limit=200)
    if df_active.empty:
        st.success("✅ Aucune exclusion active dans la base de données.")
    else:
        for _, row in df_active.iterrows():
            block_label = f"Bloc #{int(row['bloc_id'])} · {row['table_name']}"
            status_label = {1: "Disponible", 0: "Indisponible", -1: "Donnée manquante"}.get(int(row.get("previous_status", -1)), "Inconnu")
            with st.expander(block_label, expanded=False):
                st.write(
                    {
                        "Statut initial": status_label,
                        "Commentaire": row.get("exclusion_comment") or "—",
                        "Appliquée par": row.get("applied_by") or "—",
                        "Appliquée le": pd.to_datetime(row.get("applied_at")).strftime("%Y-%m-%d %H:%M") if row.get("applied_at") else "—",
                    }
                )

                form_key = f"release_form_{row['id']}"
                with st.form(form_key):
                    release_operator = st.text_input(
                        "Opérateur (historisation)",
                        placeholder="ex: Jean Dupont",
                        key=f"release_operator_{row['id']}",
                    )
                    release_comment = st.text_area(
                        "Commentaire de réactivation",
                        placeholder="Expliquez pourquoi l'exclusion est levée",
                        key=f"release_comment_{row['id']}",
                    )
                    submit_release = st.form_submit_button("♻️ Lever l'exclusion")
                    if submit_release:
                        comment_txt = release_comment.strip()
                        if len(comment_txt) < 5:
                            st.error("❌ Le commentaire doit contenir au moins 5 caractères.")
                        else:
                            try:
                                release_block_exclusion(
                                    table_name=str(row["table_name"]),
                                    block_id=int(row["bloc_id"]),
                                    user=release_operator.strip() or None,
                                    comment=comment_txt,
                                )
                            except ExclusionError as exc:
                                st.error(f"❌ Impossible de lever l'exclusion : {exc}")
                            else:
                                st.success(f"✅ Exclusion #{int(row['id'])} levée.")
                                st.rerun()

    st.subheader("🕒 Historique récent")
    df_history = get_block_exclusions(active_only=False, limit=200)
    if df_history.empty:
        st.info("ℹ️ Aucun historique disponible.")
    else:
        history = df_history.copy()
        history["Statut"] = history["released_at"].apply(lambda v: "✅ Active" if pd.isna(v) else "❌ Levée")
        status_map = {1: "Disponible", 0: "Indisponible", -1: "Donnée manquante"}
        history["Statut initial"] = history["previous_status"].map(status_map).fillna("Inconnu")
        history["Appliquée le"] = pd.to_datetime(history["applied_at"]).dt.strftime("%Y-%m-%d %H:%M")
        history["Levée le"] = pd.to_datetime(history["released_at"]).dt.strftime("%Y-%m-%d %H:%M")
        display_cols = [
            "id",
            "table_name",
            "bloc_id",
            "Statut",
            "Statut initial",
            "exclusion_comment",
            "applied_by",
            "Appliquée le",
            "released_by",
            "Levée le",
            "release_comment",
        ]
        history = history[display_cols]
        st.dataframe(
            history,
            hide_index=True,
            use_container_width=True,
            column_config={
                "id": st.column_config.NumberColumn("ID", width="small"),
                "table_name": st.column_config.TextColumn("Table", width="medium"),
                "bloc_id": st.column_config.NumberColumn("Bloc", width="small"),
                "Statut initial": st.column_config.TextColumn("Statut initial", width="medium"),
                "exclusion_comment": st.column_config.TextColumn("Commentaire", width="large"),
                "applied_by": st.column_config.TextColumn("Appliquée par", width="medium"),
                "released_by": st.column_config.TextColumn("Levée par", width="medium"),
                "release_comment": st.column_config.TextColumn("Commentaire de levée", width="large"),
            },
        )

def render_comments_tab():
    """Affiche l'onglet de gestion des commentaires."""
    st.header("💬 Gestion des Commentaires")
    
    st.markdown("""
    Les **commentaires** sont des annotations informatives qui n'affectent pas 
    le calcul de disponibilité mais permettent de documenter des événements ou observations.
    """)
    
    st.divider()
    
    st.subheader("📋 Commentaires Existants")
    
    df_comments = get_annotations(annotation_type="commentaire", limit=200)
    
    if df_comments.empty:
        st.info("ℹ️ Aucun commentaire enregistré pour le moment.")
    else:
        df_display = df_comments.copy()
        df_display["Période"] = df_display.apply(
            lambda r: f"{pd.to_datetime(r['date_debut']).strftime('%Y-%m-%d %H:%M')} → {pd.to_datetime(r['date_fin']).strftime('%Y-%m-%d %H:%M')}",
            axis=1
        )
        df_display["Créé le"] = pd.to_datetime(df_display["created_at"]).dt.strftime("%Y-%m-%d %H:%M")
        df_display["Statut"] = df_display["actif"].map({1: "✅ Actif", 0: "❌ Inactif"})
        
        columns_config = [
            ("id", "ID", 0.8),
            ("site", "Site", 1.1),
            ("equipement_id", "Équipement", 1.2),
            ("Période", "Période", 1.8),
            ("commentaire", "Commentaire", 2.5),
            ("Statut", "Statut", 1.0),
            ("created_by", "Créé par", 1.2),
            ("Créé le", "Créé le", 1.3),
        ]

        st.caption("Cliquez sur 🗑️ pour supprimer un commentaire directement depuis la liste.")
        render_inline_delete_table(
            df_display,
            column_settings=columns_config,
            key_prefix="comment",
            delete_handler=delete_annotation,
            success_message="✅ Commentaire #{id} supprimé !",
            error_message="❌ Échec de suppression pour le commentaire #{id}."
        )
        
        st.subheader("✏️ Éditer un Commentaire")
        selected_id = st.number_input(
            "ID du commentaire à éditer",
            min_value=0,
            value=0,
            step=1,
            help="Entrez l'ID du commentaire à modifier"
        )
        
        if selected_id > 0:
            selected_comment = df_comments[df_comments["id"] == selected_id]
            
            if selected_comment.empty:
                st.error(f"❌ Aucun commentaire trouvé avec l'ID {selected_id}")
            else:
                comment_info = selected_comment.iloc[0]
                current_text = comment_info["commentaire"]
                
                st.info(f"""
                **Commentaire #{selected_id}**  
                📍 Site: {comment_info['site']} | Équipement: {comment_info['equipement_id']}  
                📅 Période: {pd.to_datetime(comment_info['date_debut']).strftime('%Y-%m-%d %H:%M')} → {pd.to_datetime(comment_info['date_fin']).strftime('%Y-%m-%d %H:%M')}  
                👤 Créé par: {comment_info['created_by']}
                """)
                
                new_text = st.text_area(
                    "Nouveau texte du commentaire",
                    value=current_text,
                    height=150,
                    help="Modifiez le texte du commentaire"
                )
                
                col1, col2 = st.columns(2)

                with col1:
                    if st.button("💾 Enregistrer les modifications", type="primary", use_container_width=True):
                        if not new_text :
                            st.error("❌ Veuillez mettre un commentaire.")
                        else:
                            if update_annotation_comment(selected_id, new_text.strip()):
                                st.success(f"✅ Commentaire #{selected_id} mis à jour !")
                                st.rerun()
                
                with col2:
                    is_active = comment_info["actif"] == 1
                    if is_active:
                        if st.button("❌ Désactiver", use_container_width=True):
                            if toggle_annotation(selected_id, False):
                                st.warning(f"⚠️ Commentaire #{selected_id} désactivé !")
                                st.rerun()
                    else:
                        if st.button("✅ Activer", use_container_width=True):
                            if toggle_annotation(selected_id, True):
                                st.success(f"✅ Commentaire #{selected_id} activé !")
                                st.rerun()

                st.caption("🗑️ Utilisez la liste ci-dessus pour supprimer un commentaire.")



@dataclass
class EquipmentReportDetail:
    """Structure contenant les données préparées pour l'affichage du rapport."""

    name: str
    summary: Optional[Dict[str, str]]
    unavailable_table: pd.DataFrame
    missing_table: pd.DataFrame
    causes_table: pd.DataFrame
    daily_table: pd.DataFrame
    unavailable_minutes: int = 0
    missing_minutes: int = 0
    excluded_events: int = 0


def _prepare_report_summary(
    report_data: Dict[str, pd.DataFrame],
    equipments: List[str],
) -> Tuple[pd.DataFrame, Dict[str, EquipmentReportDetail], Dict[str, float]]:
    """Construit les différentes vues utilisées dans l'onglet rapport."""

    overview_rows: List[Dict[str, object]] = []
    equipment_details: Dict[str, EquipmentReportDetail] = {}

    total_unavailable_minutes = 0
    total_missing_minutes = 0
    total_unavailable_events = 0
    total_missing_events = 0
    total_exclusions = 0
    availability_values: List[float] = []

    jours_fr = {
        'Monday': 'Lundi',
        'Tuesday': 'Mardi',
        'Wednesday': 'Mercredi',
        'Thursday': 'Jeudi',
        'Friday': 'Vendredi',
        'Saturday': 'Samedi',
        'Sunday': 'Dimanche'
    }

    for equip in equipments:
        df = report_data.get(equip)

        if df is None or df.empty:
            overview_rows.append({
                "Équipement": equip,
                "Disponibilité (%)": 0.0,
                "Durée Totale": "0 minute",
                "Périodes d'indisponibilité": 0,
                "Durée indisponible": format_minutes(0),
                "Périodes de données manquantes": 0,
                "Durée manquante": format_minutes(0)
            })

            equipment_details[equip] = EquipmentReportDetail(
                name=equip,
                summary=None,
                unavailable_table=pd.DataFrame(columns=["ID", "Date", "Jour", "Début", "Fin", "Durée", "Cause", "Exclu"]),
                missing_table=pd.DataFrame(columns=["ID", "Date", "Début", "Fin", "Durée", "Exclu"]),
                causes_table=pd.DataFrame(columns=["Cause", "Occurrences", "Durée (min)", "Durée Totale"]),
                daily_table=pd.DataFrame(columns=["Date", "Jour", "Nb Périodes", "Durée Totale", "Première Heure", "Dernière Heure", "% Journée"])
            )
            continue

        summary_row = df[df["ID"] == "RÉSUMÉ"].copy()
        detail_rows = df[df["ID"] != "RÉSUMÉ"].copy()

        summary_dict: Optional[Dict[str, str]] = None
        availability_pct = 0.0

        if not summary_row.empty:
            summary = summary_row.iloc[0]
            pct_match = re.search(r"(\d+\.?\d*)%", str(summary["Statut"]))
            availability_pct = float(pct_match.group(1)) if pct_match else 0.0
            availability_values.append(availability_pct)

            summary_dict = {
                "Disponibilité": str(summary["Statut"]),
                "Durée": str(summary["Durée"]),
                "Site": str(summary["Site"]),
                "Périodes": str(len(detail_rows))
            }

        if "Durée_Minutes" in detail_rows.columns:
            detail_rows["Durée_Minutes"] = detail_rows["Durée_Minutes"].fillna(0).astype(int)
        else:
            detail_rows["Durée_Minutes"] = 0

        unavailable = detail_rows[detail_rows["ID"].str.startswith("IND-")].copy()
        missing = detail_rows[detail_rows["ID"].str.startswith("MISS-")].copy()

        unavailable_minutes = int(unavailable["Durée_Minutes"].sum()) if not unavailable.empty else 0
        missing_minutes = int(missing["Durée_Minutes"].sum()) if not missing.empty else 0
        excluded_events = int(
            (unavailable.get("Exclu", pd.Series(dtype=str)) == "✅ Oui").sum() +
            (missing.get("Exclu", pd.Series(dtype=str)) == "✅ Oui").sum()
        )

        overview_rows.append({
            "Équipement": equip,
            "Disponibilité (%)": round(availability_pct, 2),
            "Durée Totale": summary_dict["Durée"] if summary_dict else "0 minute",
            "Périodes d'indisponibilité": len(unavailable),
            "Durée indisponible": format_minutes(unavailable_minutes),
            "Périodes de données manquantes": len(missing),
            "Durée manquante": format_minutes(missing_minutes)
        })

        def _with_dates(df_source: pd.DataFrame) -> pd.DataFrame:
            if df_source.empty:
                return df_source
            df_display = df_source.copy()
            df_display["Date"] = pd.to_datetime(df_display["Début"]).dt.strftime("%Y-%m-%d")
            df_display["Jour"] = pd.to_datetime(df_display["Début"]).dt.day_name().map(jours_fr)
            return df_display

        unavailable_display = _with_dates(unavailable)
        if not unavailable_display.empty:
            unavailable_display = unavailable_display.sort_values("Durée_Minutes", ascending=False)
            unavailable_display = unavailable_display[[
                "ID", "Date", "Jour", "Début", "Fin", "Durée", "Cause Traduite", "Exclu"
            ]].rename(columns={"Cause Traduite": "Cause"})

        missing_display = _with_dates(missing)
        if not missing_display.empty:
            missing_display = missing_display.sort_values("Durée_Minutes", ascending=False)
            missing_display = missing_display[["ID", "Date", "Début", "Fin", "Durée", "Exclu"]]

        if not unavailable.empty:
            causes_table = (
                unavailable.groupby("Cause Traduite", dropna=False)
                .agg(Occurrences=("ID", "count"), Durée_Minutes=("Durée_Minutes", "sum"))
                .reset_index()
                .sort_values(["Occurrences", "Durée_Minutes"], ascending=[False, False])
            )
            causes_table["Durée Totale"] = causes_table["Durée_Minutes"].apply(lambda x: format_minutes(int(x)))
            causes_table = causes_table.rename(columns={"Cause Traduite": "Cause", "Durée_Minutes": "Durée (min)"})
            causes_table = causes_table[["Cause", "Occurrences", "Durée (min)", "Durée Totale"]].head(5)
        else:
            causes_table = pd.DataFrame(columns=["Cause", "Occurrences", "Durée (min)", "Durée Totale"])

        if not unavailable.empty:
            daily_input = unavailable.rename(columns={"Début": "date_debut", "Fin": "date_fin"})
            daily_table = analyze_daily_unavailability(daily_input)
        else:
            daily_table = pd.DataFrame(columns=["Date", "Jour", "Nb Périodes", "Durée Totale", "Première Heure", "Dernière Heure", "% Journée"])

        equipment_details[equip] = EquipmentReportDetail(
            name=equip,
            summary=summary_dict,
            unavailable_table=unavailable_display,
            missing_table=missing_display,
            causes_table=causes_table,
            daily_table=daily_table,
            unavailable_minutes=unavailable_minutes,
            missing_minutes=missing_minutes,
            excluded_events=excluded_events
        )

        total_unavailable_minutes += unavailable_minutes
        total_missing_minutes += missing_minutes
        total_unavailable_events += len(unavailable)
        total_missing_events += len(missing)
        total_exclusions += excluded_events

    overview_df = pd.DataFrame(overview_rows)

    totals = {
        "average_availability": round(sum(availability_values) / len(availability_values), 2) if availability_values else 0.0,
        "unavailable_events": total_unavailable_events,
        "unavailable_minutes": total_unavailable_minutes,
        "missing_events": total_missing_events,
        "missing_minutes": total_missing_minutes,
        "excluded_events": total_exclusions
    }

    return overview_df, equipment_details, totals


def _render_equipment_detail(detail: EquipmentReportDetail) -> None:
    """Affiche la section détaillée d'un équipement."""

    icons = {"AC": "⚡", "DC1": "🔋", "DC2": "🔋"}
    st.markdown(f"#### {icons.get(detail.name, '🔧')} Équipement {detail.name}")

    if not detail.summary:
        st.info("ℹ️ Aucune donnée disponible pour cet équipement sur la période sélectionnée.")
        return

    col1, col2, col3, col4 = st.columns(4)
    with col1:
        st.metric("Disponibilité", detail.summary.get("Disponibilité", "N/A"))
    with col2:
        st.metric("Durée analysée", detail.summary.get("Durée", "N/A"))
    with col3:
        st.metric("Site", detail.summary.get("Site", "N/A"))
    with col4:
        st.metric(
            "Périodes", detail.summary.get("Périodes", "0"),
            help=f"Indisponibilités: {format_minutes(detail.unavailable_minutes)} | Données manquantes: {format_minutes(detail.missing_minutes)}"
        )

    if not detail.unavailable_table.empty:
        with st.expander("Périodes d'indisponibilité", expanded=False):
            st.dataframe(
                detail.unavailable_table,
                hide_index=True,
                use_container_width=True,
                column_config={
                    "ID": st.column_config.TextColumn("ID", width="small"),
                    "Date": st.column_config.TextColumn("Date", width="small"),
                    "Jour": st.column_config.TextColumn("Jour", width="small"),
                    "Début": st.column_config.TextColumn("Début", width="medium"),
                    "Fin": st.column_config.TextColumn("Fin", width="medium"),
                    "Durée": st.column_config.TextColumn("Durée", width="medium"),
                    "Cause": st.column_config.TextColumn("Cause", width="large"),
                    "Exclu": st.column_config.TextColumn("Exclu", width="small")
                }
            )
    else:
        st.success("✅ Aucune indisponibilité détectée sur cette période.")

    if not detail.missing_table.empty:
        with st.expander("Périodes de données manquantes", expanded=False):
            st.dataframe(
                detail.missing_table,
                hide_index=True,
                use_container_width=True,
                column_config={
                    "ID": st.column_config.TextColumn("ID", width="small"),
                    "Date": st.column_config.TextColumn("Date", width="small"),
                    "Début": st.column_config.TextColumn("Début", width="medium"),
                    "Fin": st.column_config.TextColumn("Fin", width="medium"),
                    "Durée": st.column_config.TextColumn("Durée", width="medium"),
                    "Exclu": st.column_config.TextColumn("Exclu", width="small")
                }
            )

    if not detail.causes_table.empty:
        with st.expander("Top causes d'indisponibilité", expanded=False):
            st.dataframe(
                detail.causes_table,
                hide_index=True,
                use_container_width=True,
                column_config={
                    "Cause": st.column_config.TextColumn("Cause", width="large"),
                    "Occurrences": st.column_config.NumberColumn("Occurrences", width="small"),
                    "Durée (min)": st.column_config.NumberColumn("Durée (min)", width="small"),
                    "Durée Totale": st.column_config.TextColumn("Durée Totale", width="medium")
                }
            )

    if not detail.daily_table.empty:
        with st.expander("Répartition quotidienne", expanded=False):
            daily_sorted = detail.daily_table.copy()
            if "Durée_Minutes" in daily_sorted.columns:
                daily_sorted = daily_sorted.sort_values("Durée_Minutes", ascending=False)
            st.dataframe(
                daily_sorted[["Date", "Jour", "Nb Périodes", "Durée Totale", "Première Heure", "Dernière Heure", "% Journée"]],
                hide_index=True,
                use_container_width=True,
                column_config={
                    "Date": st.column_config.TextColumn("Date", width="small"),
                    "Jour": st.column_config.TextColumn("Jour", width="small"),
                    "Nb Périodes": st.column_config.NumberColumn("Nb Périodes", width="small"),
                    "Durée Totale": st.column_config.TextColumn("Durée Totale", width="medium"),
                    "Première Heure": st.column_config.TextColumn("Première Heure", width="small"),
                    "Dernière Heure": st.column_config.TextColumn("Dernière Heure", width="small"),
                    "% Journée": st.column_config.TextColumn("% Journée", width="small")
                }
            )



def render_report_tab():
    """Affiche l'onglet rapport de disponibilité."""
    mode = get_current_mode()
    st.header("📊 Rapport Exécutif de Disponibilité")

    if mode == MODE_PDC:
        st.markdown("""
        **Rapport complet** pour présentation et analyse des performances des points de charge.
        Cette vue regroupe toutes les métriques clés, analyses détaillées et recommandations spécifiques aux PDC.
        """)
    else:
        st.markdown("""
        **Rapport complet** pour présentation et analyse des performances des équipements AC, DC1, DC2.
        Cette vue regroupe toutes les métriques clés, analyses détaillées et recommandations.
        """)

    site_current = st.session_state.get("current_site")
    start_dt_current = st.session_state.get("current_start_dt")
    end_dt_current = st.session_state.get("current_end_dt")

    if not site_current:
        st.warning("⚠️ Sélectionnez un site spécifique pour générer le rapport.")
        return

    if not start_dt_current or not end_dt_current:
        st.warning("⚠️ Veuillez sélectionner une période dans les filtres pour générer le rapport.")
        return

    with st.spinner("⏳ Génération du rapport exécutif..."):
        report_data = generate_availability_report(start_dt_current, end_dt_current, site_current, mode=mode)

    if not report_data:
        st.warning("⚠️ Aucune donnée disponible pour générer le rapport.")
        return

    equipments = sorted(report_data.keys())
    if not equipments:
        equipments = get_equipments(mode, site_current)
    overview_df, equipment_details, totals = _prepare_report_summary(report_data, equipments)

    analysis_duration = end_dt_current - start_dt_current
    analysis_minutes = int(analysis_duration.total_seconds() // 60)
    if site_current:
        site_suffix = site_current.split("_")[-1]
        site_name = mapping_sites.get(site_suffix)
        site_label = (
            f"{site_current} – {site_name}"
            if site_name
            else site_current
        )
    else:
        site_label = "Tous les sites"
    equipments_available = sum(1 for detail in equipment_details.values() if detail.summary)

    st.markdown("---")

    col1, col2, col3 = st.columns([2, 1, 1])
    with col1:
        st.markdown(f"""
        ### 📋 Informations du Rapport
        - **Site** : {site_label}
        - **Période analysée** : {start_dt_current.strftime('%d/%m/%Y')} → {end_dt_current.strftime('%d/%m/%Y')}
        - **Durée d'analyse** : {analysis_duration.days} jours
        - **Équipements analysés** : {equipments_available}
        """)
    with col2:
        st.metric("Date de génération", datetime.now().strftime("%d/%m/%Y"))
    with col3:
        st.metric("Heure de génération", datetime.now().strftime("%H:%M"))

    st.markdown("---")
    st.subheader("📊 Résumé Exécutif")

    metrics_cols = st.columns(4)
    with metrics_cols[0]:
        st.metric(
            "Disponibilité moyenne",
            f"{totals['average_availability']:.2f}%",
            help="Moyenne des disponibilités par équipement"
        )
    with metrics_cols[1]:
        st.metric(
            "Indisponibilités",
            totals["unavailable_events"],
            help=f"Durée cumulée: {format_minutes(totals['unavailable_minutes'])}"
        )
    with metrics_cols[2]:
        st.metric(
            "Données manquantes",
            totals["missing_events"],
            help=f"Durée cumulée: {format_minutes(totals['missing_minutes'])}"
        )
    with metrics_cols[3]:
        st.metric(
            "Périodes exclues",
            totals["excluded_events"],
            help="Nombre total d'intervalles exclus du calcul"
        )

    st.caption(f"Durée totale analysée : {format_minutes(analysis_minutes)}")

    st.markdown("**📈 Vue d'ensemble des équipements :**")
    if not overview_df.empty:
        overview_display = overview_df.copy()
        overview_display["Disponibilité (%)"] = overview_display["Disponibilité (%)"].map(lambda x: f"{x:.2f}%")
        st.dataframe(
            overview_display,
            hide_index=True,
            use_container_width=True,
            column_config={
                "Équipement": st.column_config.TextColumn("Équipement", width="small"),
                "Disponibilité (%)": st.column_config.TextColumn("Disponibilité (%)", width="medium"),
                "Durée Totale": st.column_config.TextColumn("Durée Totale", width="medium"),
                "Périodes d'indisponibilité": st.column_config.NumberColumn("Indisponibilités", width="small"),
                "Durée indisponible": st.column_config.TextColumn("Durée indisponible", width="medium"),
                "Périodes de données manquantes": st.column_config.NumberColumn("Données manquantes", width="small"),
                "Durée manquante": st.column_config.TextColumn("Durée manquante", width="medium")
            }
        )
    else:
        st.info("ℹ️ Aucune donnée disponible pour la période sélectionnée.")

    st.markdown("---")
    st.subheader("🔧 Analyse détaillée par équipement")

    for equip in equipments:
        detail = equipment_details.get(equip)
        if detail is None:
            st.info(f"ℹ️ Aucune donnée disponible pour {equip}.")
            continue
        _render_equipment_detail(detail)

    st.markdown("---")
    st.subheader("🛠️ Causes principales à analyser")

    all_causes: List[Dict[str, object]] = []
    for detail in equipment_details.values():
        if detail.causes_table.empty:
            continue
        for _, row in detail.causes_table.iterrows():
            all_causes.append({
                "equipement": detail.name,
                "cause": row["Cause"],
                "occurrences": int(row["Occurrences"]),
                "duree_min": int(row.get("Durée (min)", 0))
            })

    if all_causes:
        causes_df = pd.DataFrame(all_causes)
        causes_summary = (
            causes_df.groupby("cause", dropna=False)
            .agg(occurrences=("occurrences", "sum"), duree_min=("duree_min", "sum"))
            .reset_index()
            .sort_values(["occurrences", "duree_min"], ascending=[False, False])
        )
        top_causes = causes_summary.head(3)

        st.markdown("**🔍 Top 3 des causes principales :**")
        cols = st.columns(len(top_causes)) if len(top_causes) > 0 else []
        for idx, (_, cause_row) in enumerate(top_causes.iterrows()):
            with cols[idx]:
                st.metric(
                    f"Cause #{idx + 1}",
                    f"{int(cause_row['occurrences'])} occurrences",
                    help=f"Durée cumulée: {format_minutes(int(cause_row['duree_min']))}"
                )
        if not top_causes.empty:
            st.markdown("**📌 Points d'attention :**")
            for idx, cause_row in enumerate(top_causes.itertuples(), 1):
                st.markdown(
                    f"{idx}. **{cause_row.cause}** — {int(cause_row.occurrences)} occurrences, "
                    f"{format_minutes(int(cause_row.duree_min))} d'indisponibilité cumulée."
                )
    else:
        st.success("✅ Aucune indisponibilité détectée sur la période analysée. Excellente performance !")

CONTRACT_MONTHLY_TABLE = "dispo_contract_monthly"


def _month_bounds(start_dt: datetime, end_dt: datetime) -> Tuple[pd.Timestamp, pd.Timestamp]:
    start = pd.Timestamp(start_dt).to_period("M").to_timestamp()
    end = pd.Timestamp(end_dt).to_period("M").to_timestamp()
    return start, (end + pd.offsets.MonthBegin(1))


def load_stored_contract_monthly(
    site: str,
    start_dt: datetime,
    end_dt: datetime,
) -> pd.DataFrame:
    start_month, end_month = _month_bounds(start_dt, end_dt)
    query = f"""
        SELECT
            period_start,
            t2,
            t3,
            t_sum,
            availability_pct,
            notes,
            computed_at
        FROM {CONTRACT_MONTHLY_TABLE}
        WHERE site = :site
          AND period_start >= :start_month
          AND period_start < :end_month
        ORDER BY period_start
    """
    try:
        df = execute_query(
            query,
            {
                "site": site,
                "start_month": start_month.to_pydatetime(),
                "end_month": end_month.to_pydatetime(),
            },
        )
    except DatabaseError:
        return pd.DataFrame()

    if df.empty:
        return df

    df["period_start"] = pd.to_datetime(df["period_start"], errors="coerce")
    df["Mois"] = df["period_start"].dt.strftime("%Y-%m")
    df["T2"] = df["t2"].astype(int)
    df["T3"] = df["t3"].astype(int)
    df["T(11..16)"] = df["t_sum"].astype(float).round(2)
    df["Disponibilité (%)"] = df["availability_pct"].astype(float).round(2)
    df["Notes"] = df["notes"].fillna("")
    df["Calculé le"] = pd.to_datetime(df["computed_at"], errors="coerce")
    columns = [
        "Mois",
        "T2",
        "T3",
        "T(11..16)",
        "Disponibilité (%)",
        "Notes",
        "Calculé le",
    ]
    return df[columns].sort_values("Mois").reset_index(drop=True)


def render_contract_tab(site: Optional[str], start_dt: datetime, end_dt: datetime) -> None:
    """Affiche les règles contractuelles et charge la disponibilité mensuelle stockée."""
    st.header("📄 Disponibilité contractuel")

    st.markdown("### Formule générale")
    st.markdown(
        r"**Disponibilité (%)** = $\dfrac{T(11..16) + T_3}{T_2} \times 100$"
    )

    st.caption(
        "Le calcul s'effectue sur des pas de 10 minutes, obtenus en moyennant les états échantillonnés"
        " toutes les 5 secondes."
    )

    st.markdown("### Définitions")
    st.markdown(
        "- **T2** : Nombre total de pas de 10 minutes sur la période d'observation (mois ou année).\n"
        "- **T3** : Nombre de pas de 10 minutes durant lesquels la station est arrêtée sur décision"
        " externe (propriétaire, autorité locale, gestionnaire de réseau, maintenance préventive).\n"
        "- **T(11..16)** : Somme des disponibilités calculées pour tous les pas hors T3, à partir des"
        " six points de charge (T11 à T16) avec un poids de 1/6 chacun."
    )

    st.markdown("### Règles par pas (hors T3)")

    st.subheader("A. Condition préalable AC + Batteries")
    st.markdown(
        "- Le pas est pris en compte uniquement si le réseau AC et les batteries DC1 et DC2 sont en"
        " fonctionnement normal ou partiel."
    )
    st.markdown("- **AC indisponible** : la station est indisponible sur le pas (disponibilité = 0).")
    st.markdown(
        "- **Batteries** :\n"
        "  - Une seule colonne indisponible (DC1 **ou** DC2) → la station reste disponible, le calcul"
        " peut continuer.\n"
        "  - Plus d'une colonne indisponible → station indisponible sur le pas (disponibilité = 0)."
    )

    st.subheader("B. Règle PDC (T11…T16)")
    st.markdown(
        "- **1 à 2 PDC indisponibles simultanément** : appliquer un prorata égal au nombre de PDC"
        " disponibles divisé par 6."
    )
    st.markdown(
        "- **3 à 6 PDC indisponibles** : la station est considérée indisponible sur le pas (valeur 0)."
    )

    st.markdown("### Exemple pour un pas")
    st.markdown(
        "Si un PDC est indisponible 1 minute sur 10 et les cinq autres sont disponibles :"
    )
    st.latex(r"T_{pas} = \frac{0.9 + 1 + 1 + 1 + 1 + 1}{6} = 0.9833 \Rightarrow 98.33\%")

    st.markdown("### Agrégation finale sur la période")
    st.markdown(
        "- **T(11..16)** : somme des disponibilités $T_{pas}$ pour tous les pas hors T3.\n"
        "- **T3** : nombre total de pas exclus.\n"
        "- **T2** : nombre total de pas analysés sur la période.\n"
        r"- **Disponibilité (%)** : $\dfrac{T(11..16) + T_3}{T_2} \times 100$."
    )

    st.markdown("---")
    st.subheader("📅 Disponibilité contractuelle mensuelle")
    if not site:
        st.warning("Sélectionnez un site dans les filtres pour calculer la disponibilité contractuelle.")
        return

    with st.spinner("Chargement des indicateurs contractuels..."):
        monthly_df = load_stored_contract_monthly(site, start_dt, end_dt)

    if monthly_df.empty:
        st.info(
            "Aucune donnée contractuelle stockée pour cette période. "
            "Exécutez le script `python Dispo/contract_metrics_job.py <site> <debut> <fin>` "
            "pour alimenter le tableau."
        )
        return

    warning_messages = {
        note.strip()
        for note in monthly_df.get("Notes", pd.Series(dtype=str)).dropna().tolist()
        if note and note.strip()
    }
    for warning in sorted(warning_messages):
        st.warning(warning)

    global_availability = monthly_df["Disponibilité (%)"].mean()
    col1, col2 = st.columns(2)
    with col1:
        st.metric("Disponibilité moyenne", f"{global_availability:.2f}%")
    with col2:
        total_steps = int(monthly_df["T2"].sum())
        st.metric("Nombre total de pas (T2)", f"{total_steps}")

    st.dataframe(
        monthly_df.drop(columns=["Notes"], errors="ignore"),
        hide_index=True,
        use_container_width=True,
        column_config={
            "Mois": st.column_config.TextColumn("Mois", width="medium"),
            "T2": st.column_config.NumberColumn("T2", width="small"),
            "T3": st.column_config.NumberColumn("T3", width="small"),
            "T(11..16)": st.column_config.NumberColumn("T(11..16)", format="%.2f"),
            "Disponibilité (%)": st.column_config.NumberColumn("Disponibilité (%)", format="%.2f"),
            "Calculé le": st.column_config.DatetimeColumn("Calculé le", format="YYYY-MM-DD HH:mm"),
        },
    )

    if "Calculé le" in monthly_df.columns and not monthly_df["Calculé le"].isna().all():
        last_update = monthly_df["Calculé le"].max()
        if pd.notna(last_update):
            st.caption(
                f"Dernière mise à jour contractuelle : {last_update.strftime('%Y-%m-%d %H:%M')}"
            )
    evo_df = monthly_df.copy()
    evo_df = evo_df[pd.notna(evo_df["Disponibilité (%)"])]
    evo_df["__mois_dt"] = pd.to_datetime(evo_df["Mois"] + "-01", errors="coerce")
    evo_df = evo_df.sort_values("__mois_dt")
    evo_df = evo_df.set_index("Mois")
    st.bar_chart(evo_df["Disponibilité (%)"])

def calcul():
    st.header("Réseau AC")
    with st.expander("AC"):
        with st.expander("Conditions de disponibilité"):
            st.markdown("- **Condition** : SEQ01.OLI.A.PC1 = `0` ET SEQ01.OLI.A.IC1 = `0`")
        with st.expander("Conditions d'indisponibilité"):
            st.markdown("Autres valeurs de SEQ01.OLI.A.IC1 et SEQ01.OLI.A.PC1")
            st.markdown("-- La cause d'indisponibilité :")
            st.markdown("  - SEQ01.OLI.A.PC1")
            st.markdown("  - SEQ01.OLI.A.IC1")

    st.header("Batterie DC1")
    with st.expander("DC1"):
        with st.expander("Conditions de disponibilité"):
            st.markdown("- SEQ02.OLI.A.PC1 = `0` ET SEQ02.OLI.A.IC1 = `0`")
            st.markdown("-- OU")
            st.markdown("- SEQ02.OLI.A.PC1 = `4` ET SEQ02.OLI.A.IC1 = `8`")
        with st.expander("Conditions d'indisponibilité"):
            st.markdown("Autres valeurs de SEQ02.OLI.A.IC1 et SEQ02.OLI.A.PC1")
            st.markdown("-- La cause d'indisponibilité :")
            st.markdown("  - SEQ02.OLI.A.PC1")
            st.markdown("  - SEQ02.OLI.A.IC1")

    st.header("Batterie DC2")
    with st.expander("DC2"):
        with st.expander("Conditions de disponibilité"):
            st.markdown("- **Condition** : SEQ03.OLI.A.PC1 = `0` ET SEQ03.OLI.A.IC1 = `0`")
            st.markdown("-- OU")
            st.markdown("- **Condition** : SEQ03.OLI.A.PC1 = `4` ET SEQ03.OLI.A.IC1 = `8`")
        with st.expander("Conditions d'indisponibilité"):
            st.markdown("Autres valeurs de SEQ03.OLI.A.IC1 et SEQ03.OLI.A.PC1")
            st.markdown("-- La cause d'indisponibilité :")
            st.markdown("  - SEQ03.OLI.A.PC1")
            st.markdown("  - SEQ03.OLI.A.IC1")
    st.header("Bornes PDC")

    def pdc_block(name, seq):
        with st.expander(name):
            with st.expander("Conditions de disponibilité"):
                st.markdown("- **Condition 1** : SEQ%s.OLI.A.IC1 = `1024`" % seq)
                st.markdown("- **Condition 2** : SEQ%s.OLI.A.IC1 = `0` ET SEQ%s.OLI.A.PC1 = `0`" % (seq, seq))
            with st.expander("Conditions d'indisponibilité"):
                st.markdown("Autres valeurs de SEQ%s.OLI.A.IC1 et SEQ%s.OLI.A.PC1" % (seq, seq))
                st.markdown("-- La cause d'indisponibilité :")
                st.markdown("  - SEQ%s.OLI.A.PC1" % seq)
                st.markdown("  - SEQ%s.OLI.A.IC1" % seq)
    pdc_block("PDC1", "12")
    pdc_block("PDC2", "22")
    pdc_block("PDC3", "13")
    pdc_block("PDC4", "23")
    pdc_block("PDC5", "14")
    pdc_block("PDC6", "24")


def render_statistics_tab() -> None:
    """Affiche la vue statistique multi-équipements pour chaque site."""

    st.header("📊 Vue Statistique Stations")
    st.caption("Analyse les indisponibilités critiques AC, DC et PDC en excluant les pertes de données.")

    available_sites = get_sites(MODE_EQUIPMENT)
    if not available_sites:
        st.warning("Aucun site disponible pour l'analyse statistique.")
        return

    current_site = st.session_state.get("current_site")
    if current_site and current_site in available_sites:
        default_sites = [current_site]
    else:
        default_sites = available_sites[:1]

    selected_sites = st.multiselect(
        "Sites à analyser",
        options=available_sites,
        default=default_sites,
        format_func=lambda code: mapping_sites.get(code.split("_")[-1], code),
        help="Sélectionnez un ou plusieurs sites pour visualiser leurs statistiques détaillées."
    )

    session_start = st.session_state.get("current_start_dt")
    session_end = st.session_state.get("current_end_dt")

    if not isinstance(session_start, datetime):
        session_start = datetime.now() - timedelta(days=7)
    if not isinstance(session_end, datetime):
        session_end = datetime.now()

    col_start, col_end = st.columns(2)
    start_date = col_start.date_input(
        "Date de début",
        value=session_start.date(),
        max_value=session_end.date(),
        help="Date de début de la fenêtre d'analyse statistique."
    )
    end_date = col_end.date_input(
        "Date de fin",
        value=session_end.date(),
        min_value=start_date,
        help="Date de fin de la fenêtre d'analyse statistique."
    )

    start_dt = datetime.combine(start_date, time.min)
    end_dt = datetime.combine(end_date, time.max)

    st.caption("Les métriques calculées considèrent la station indisponible dès qu'une condition critique est vraie.")

    if not selected_sites:
        st.info("Sélectionnez au moins un site pour afficher la vue statistique.")
        return

    for idx, site in enumerate(selected_sites, start=1):
        site_label = mapping_sites.get(site.split("_")[-1], site)
        st.subheader(f"📍 {site_label} ({site})")

        try:
            with st.spinner(f"Analyse des conditions critiques pour {site_label}..."):
                stats = load_station_statistics(site, start_dt, end_dt)
        except Exception as exc:
            logger.error("Erreur lors de l'analyse statistique pour %s : %s", site, exc)
            st.error(f"❌ Impossible de calculer les statistiques pour {site_label}. {exc}")
            if idx < len(selected_sites):
                st.divider()
            continue

        summary_df = stats.get("summary_df", pd.DataFrame())
        metrics = stats.get("metrics", {})
        timeline_df = stats.get("timeline_df", pd.DataFrame())
        condition_intervals = stats.get("condition_intervals", {})
        downtime_intervals = stats.get("downtime_intervals", [])

        availability_pct = float(metrics.get("availability_pct", 0.0) or 0.0)
        downtime_minutes = int(metrics.get("downtime_minutes", 0) or 0)
        reference_minutes = int(metrics.get("reference_minutes", 0) or 0)
        uptime_minutes = int(metrics.get("uptime_minutes", max(reference_minutes - downtime_minutes, 0)))
        window_minutes = int(metrics.get("window_minutes", 0) or 0)
        coverage_pct = float(metrics.get("coverage_pct", 0.0) or 0.0)
        col1, col2, col3 = st.columns(3)
        with col1:
            st.metric("Disponibilité estimée", f"{availability_pct:.2f}%")
        with col2:
            st.metric("Indisponibilité réelle de la station", format_minutes(downtime_minutes))
        with col3:
            st.metric(
                "Temps analysé",
                format_minutes(reference_minutes),
                help=f"{coverage_pct:.1f}% du total ({format_minutes(window_minutes)})"
            )

        if window_minutes > 0 and coverage_pct < 80:
            st.warning("Couverture partielle des données : certaines périodes n'ont pas pu être analysées.")

        if not summary_df.empty:
            display_df = summary_df.copy()
            display_df["Temps analysé"] = display_df["Temps_Analysé_Minutes"].apply(
                lambda m: format_minutes(int(m))
            )
            display_df["Durée"] = display_df["Durée_Minutes"].apply(
                lambda m: format_minutes(int(m))
            )

            ordered_columns = [
                "Condition",
                "Durée",
                "Temps analysé",
            ]

            display_df = display_df[ordered_columns]

            st.dataframe(
                display_df,
                hide_index=True,
                use_container_width=True,
                column_config={
                    "Condition": st.column_config.TextColumn("Condition", width="large"),
                    "Durée": st.column_config.TextColumn("Durée", width="medium"),
                    "Temps analysé": st.column_config.TextColumn("Temps analysé", width="medium"),
                }
            )
        else:
            st.success("Aucune condition critique détectée sur la période analysée.")

        for label, intervals in condition_intervals.items():
            interval_df = _build_interval_table(intervals)
            if interval_df.empty:
                continue
            with st.expander(f"Détails — {label} ({len(intervals)} période{'s' if len(intervals) > 1 else ''})"):
                table_display = interval_df.copy()
                table_display["Début"] = table_display["Début"].dt.strftime("%Y-%m-%d %H:%M")
                table_display["Fin"] = table_display["Fin"].dt.strftime("%Y-%m-%d %H:%M")
                table_display["Durée"] = table_display["Durée_Minutes"].apply(lambda m: format_minutes(int(m)))
                table_display = table_display.rename(columns={"Durée_Minutes": "Durée (min)"})
                st.dataframe(
                    table_display[["Période", "Début", "Fin", "Durée (min)", "Durée"]],
                    hide_index=True,
                    use_container_width=True,
                )

        downtime_df = _build_interval_table(downtime_intervals)
        if not downtime_df.empty:
            with st.expander(f"Périodes d'indisponibilité réelle de la station ({len(downtime_intervals)})"):
                dt_display = downtime_df.copy()
                dt_display["Début"] = dt_display["Début"].dt.strftime("%Y-%m-%d %H:%M")
                dt_display["Fin"] = dt_display["Fin"].dt.strftime("%Y-%m-%d %H:%M")
                dt_display["Durée"] = dt_display["Durée_Minutes"].apply(lambda m: format_minutes(int(m)))
                dt_display = dt_display.rename(columns={"Durée_Minutes": "Durée (min)"})
                st.dataframe(
                    dt_display[["Période", "Début", "Fin", "Durée (min)", "Durée"]],
                    hide_index=True,
                    use_container_width=True,
                )
        else:
            st.info("Aucune période d'indisponibilité réelle détectée pour la station.")

        if not timeline_df.empty:
            order = ["AC", "DC1", "DC2"] + [f"PDC{i}" for i in range(1, 7)]
            available_order = [item for item in order if item in timeline_df["Equipement"].unique()]
            if not available_order:
                available_order = timeline_df["Equipement"].unique().tolist()

            color_map = {
                "✅ Disponible": "#28a745",
                "❌ Indisponible": "#dc3545",
                "❌ Indisponible (Exclu)": "#fd7e14",
                "⚠️ Donnée manquante": "#6c757d",
                "⚠️ Donnée manquante (Exclu)": "#BBDB07",
                "❓ Inconnu": "#adb5bd",
                "❓ Inconnu (Exclu)": "#868e96",
            }

            fig = px.timeline(
                timeline_df,
                x_start="start",
                x_end="end",
                y="Equipement",
                color="label",
                hover_data={
                    "cause": True,
                    "duration_minutes": True,
                    "start": "|%Y-%m-%d %H:%M",
                    "end": "|%Y-%m-%d %H:%M",
                    "Equipement": False,
                    "label": False,
                },
                category_orders={"Equipement": available_order},
                color_discrete_map=color_map,
            )
            fig.update_yaxes(autorange="reversed", title="")
            fig.update_xaxes(title="Période")
            base_height = 120 + 40 * len(available_order)
            fig.update_layout(
                height=max(360, base_height),
                showlegend=True,
                title=f"Timeline des équipements — {site_label}",
            )
            st.plotly_chart(fig, use_container_width=True)
        else:
            st.warning("Aucune donnée de timeline disponible pour cette période.")

        st.caption(f"Temps disponible estimé : {format_minutes(uptime_minutes)}")

        if idx < len(selected_sites):
            st.divider()


def main():
    """Point d'entrée principal de l'application."""
    
    if "last_cache_clear" not in st.session_state:
        st.session_state["last_cache_clear"] = None
    
    render_header()
    
    st.divider()
    
    site, equip, start_dt, end_dt = render_filters()

    selection_valid = site is not None and equip is not None

    st.session_state["current_site"] = site if selection_valid else None
    st.session_state["current_equip"] = equip if selection_valid else None
    st.session_state["current_start_dt"] = start_dt
    st.session_state["current_end_dt"] = end_dt
    st.session_state["current_mode"] = get_current_mode()

    st.divider()

    if not selection_valid:
        st.error("⚠️ Sélectionnez un site et un équipement spécifiques pour afficher la disponibilité détaillée.")
        df_filtered = pd.DataFrame()
    else:
        with st.spinner("⏳ Chargement des données..."):
            df_filtered = load_filtered_blocks(start_dt, end_dt, site, equip, mode=get_current_mode())

    if df_filtered is None:
        logger.warning("Aucune donnée reçue de load_filtered_blocks, utilisation d'un DataFrame vide")
        df_filtered = pd.DataFrame()

    if not df_filtered.empty:
        st.caption(f"📊 {len(df_filtered)} blocs chargés pour la période sélectionnée")
    
    tabs = st.tabs([
        "📈 Vue d'ensemble",
        "📊 Vue statistique",
        "🌍 Comparaison sites",
        "⏱️ Timeline & Annotations",
        "📊 Rapport",
        "🚫 Exclusions",
        "💬 Commentaires",
        "ℹ️ Info calcul",
        "📄 Contrat",
    ])

    with tabs[0]:
        render_overview_tab(df_filtered)

    with tabs[1]:
        render_statistics_tab()

    with tabs[2]:
        render_global_comparison_tab(start_dt, end_dt)

    with tabs[3]:
        render_timeline_tab(site, equip, start_dt, end_dt)

    with tabs[4]:
        render_report_tab()

    with tabs[5]:
        render_exclusions_tab()

    with tabs[6]:
        render_comments_tab()

    with tabs[7]:
        calcul()

    with tabs[8]:
        render_contract_tab(site, start_dt, end_dt)

    st.divider()
    col1, col2, col3 = st.columns(3)
    
    with col1:
        st.caption("🔧 Dashboard Disponibilité v6.0")
    
    with col2:
        if st.session_state.get("last_cache_clear"):
            last_update = pd.to_datetime(st.session_state["last_cache_clear"]).strftime("%H:%M:%S")
            st.caption(f"🔄 Dernier rafraîchissement: {last_update}")
    
    with col3:
        st.caption("📞 Support: Nidec-ASI")

if __name__ == "__main__":
    try:
        main()
    except Exception as e:
        logger.exception("Erreur fatale dans l'application")
        st.error(f"""
        ❌ **Erreur Critique**
        
        Une erreur inattendue s'est produite:
        ```
        {str(e)}
        ```
        
        Veuillez contacter le support technique si le problème persiste.
        """)
        
        if st.button("🔄 Redémarrer l'application"):
=======
    if "is_excluded" in out.columns and "est_disponible" in out.columns:
        out.loc[out["est_disponible"] == 1, "is_excluded"] = 0
    return out.sort_values("date_debut").reset_index(drop=True)


def _aggregate_monthly_availability(
    df: pd.DataFrame,
    start_dt: datetime,
    end_dt: datetime,
) -> pd.DataFrame:
    """Agrège les blocs de disponibilité par mois pour une période donnée."""
    if df is None or df.empty:
        return pd.DataFrame(columns=["month", "pct_brut", "pct_excl", "total_minutes"])

    df = df.copy()

    start_p = pd.Timestamp(start_dt)
    end_p = pd.Timestamp(end_dt)

    if start_p.tz is None:
        start_p = start_p.tz_localize("Europe/Paris", nonexistent="shift_forward", ambiguous="NaT")
    else:
        start_p = start_p.tz_convert("Europe/Paris")

    if end_p.tz is None:
        end_p = end_p.tz_localize("Europe/Paris", nonexistent="shift_forward", ambiguous="NaT")
    else:
        end_p = end_p.tz_convert("Europe/Paris")

    df["clip_start"] = df["date_debut"].clip(lower=start_p)
    df["clip_end"] = df["date_fin"].clip(upper=end_p)

    df = df.loc[df["clip_start"].notna() & df["clip_end"].notna()].copy()
    if df.empty:
        return pd.DataFrame(columns=["month", "pct_brut", "pct_excl", "total_minutes"])

    df["duration_minutes_window"] = (
        (df["clip_end"] - df["clip_start"]).dt.total_seconds() / 60
    ).clip(lower=0).fillna(0).astype(int)

    df["month"] = df["clip_start"].dt.to_period("M").dt.to_timestamp()

    rows: List[Dict[str, float]] = []
    for month, group in df.groupby("month"):
        total = int(group["duration_minutes_window"].sum())
        if total <= 0:
            rows.append({"month": month, "pct_brut": 0.0, "pct_excl": 0.0, "total_minutes": 0})
            continue

        avail_brut = int(group.loc[group["est_disponible"] == 1, "duration_minutes_window"].sum())
        avail_excl = int(
            group.loc[
                (group["est_disponible"] == 1) | (group["is_excluded"] == 1),
                "duration_minutes_window",
            ].sum()
        )

        rows.append(
            {
                "month": month,
                "pct_brut": avail_brut / total * 100.0,
                "pct_excl": avail_excl / total * 100.0,
                "total_minutes": total,
            }
        )

    return pd.DataFrame(rows).sort_values("month").reset_index(drop=True)

def toggle_annotation(annotation_id: int, active: bool) -> bool:
    """Active ou désactive une annotation."""
    query = "UPDATE dispo_annotations SET actif = :active WHERE id = :id"
    params = {"active": int(active), "id": annotation_id}
    return execute_write(query, params)

def update_annotation_comment(annotation_id: int, comment: str) -> bool:
    """Met à jour le commentaire d'une annotation."""
    query = "UPDATE dispo_annotations SET commentaire = :comment WHERE id = :id"
    params = {"comment": comment, "id": annotation_id}
    return execute_write(query, params)

def get_annotations(annotation_type: Optional[str] = None, limit: int = 200) -> pd.DataFrame:
    """Récupère les annotations."""
    query = """
        SELECT id, site, equipement_id, date_debut, date_fin, 
               type_annotation, commentaire, actif, created_by, created_at
        FROM dispo_annotations
    """
    params = {}
    
    if annotation_type:
        query += " WHERE type_annotation = :type"
        params["type"] = annotation_type
    
    query += " ORDER BY created_at DESC LIMIT :limit"
    params["limit"] = limit
    
    try:
        return execute_query(query, params)
    except DatabaseError as e:
        st.error(f"Erreur lors du chargement des annotations: {e}")
        return pd.DataFrame()

# Calculs mois
def calculate_availability(
    df: Optional[pd.DataFrame],
    include_exclusions: bool = False
) -> Dict[str, float]:
    """Calcule les métriques de disponibilité."""
    if df is None or df.empty:
        return {
            "total_minutes": 0,
            "effective_minutes": 0,
            "available_minutes": 0,
            "unavailable_minutes": 0,
            "missing_minutes": 0,
            "pct_available": 0.0,
            "pct_unavailable": 0.0
        }

    total = int(df["duration_minutes"].sum())

    missing_minutes = int(
        df.loc[
            (df["est_disponible"] == -1) & (df["is_excluded"] == 0),
            "duration_minutes",
        ].sum()
    )

    if include_exclusions:
        available_mask = (
            (df["est_disponible"] == 1)
            | ((df["est_disponible"] == 0) & (df["is_excluded"] == 1))
            | ((df["est_disponible"] == -1) & (df["is_excluded"] == 1))
        )
        unavailable_mask = (
            (df["est_disponible"] == 0) & (df["is_excluded"] == 0)
        )
    else:
        available_mask = df["est_disponible"] == 1
        unavailable_mask = df["est_disponible"] == 0

    available = int(df.loc[available_mask, "duration_minutes"].sum())
    unavailable = int(df.loc[unavailable_mask, "duration_minutes"].sum())
    effective_total = available + unavailable

    pct_available = (available / effective_total * 100) if effective_total > 0 else 0.0
    pct_unavailable = (unavailable / effective_total * 100) if effective_total > 0 else 0.0

    return {
        "total_minutes": total,
        "effective_minutes": effective_total,
        "available_minutes": available,
        "unavailable_minutes": unavailable,
        "missing_minutes": missing_minutes,
        "pct_available": pct_available,
        "pct_unavailable": pct_unavailable
    }


def _station_equipment_modes() -> List[Tuple[str, str]]:
    equipments = [("AC", MODE_EQUIPMENT), ("DC1", MODE_EQUIPMENT), ("DC2", MODE_EQUIPMENT)]
    equipments.extend([(f"PDC{i}", MODE_PDC) for i in range(1, 7)])
    return equipments


def _ensure_paris_timestamp(value: Any) -> Optional[pd.Timestamp]:
    if value is None or (isinstance(value, float) and pd.isna(value)):
        return None
    try:
        ts = pd.Timestamp(value)
    except Exception:
        return None

    try:
        if ts.tzinfo is None:
            ts = ts.tz_localize("Europe/Paris", nonexistent="shift_forward", ambiguous="infer")
        else:
            ts = ts.tz_convert("Europe/Paris")
    except Exception:
        try:
            ts = ts.tz_localize("Europe/Paris", nonexistent="shift_forward", ambiguous="NaT")
        except Exception:
            return None

    if pd.isna(ts):
        return None
    return ts


def _build_station_timeline_df(timelines: Dict[str, pd.DataFrame]) -> pd.DataFrame:
    records: List[Dict[str, Any]] = []
    for equip, df in timelines.items():
        if df is None or df.empty:
            continue
        for _, row in df.iterrows():
            start_ts = _ensure_paris_timestamp(row.get("date_debut"))
            end_ts = _ensure_paris_timestamp(row.get("date_fin"))
            if start_ts is None or end_ts is None or end_ts <= start_ts:
                continue
            records.append(
                {
                    "Equipement": equip,
                    "start": start_ts,
                    "end": end_ts,
                    "est_disponible": int(row.get("est_disponible", 0)),
                    "is_excluded": int(row.get("is_excluded", 0)),
                    "cause": row.get("cause"),
                    "duration_minutes": int(row.get("duration_minutes", 0)),
                }
            )

    timeline_df = pd.DataFrame.from_records(records)
    if timeline_df.empty:
        return timeline_df

    state_map = {
        1: "✅ Disponible",
        0: "❌ Indisponible",
        -1: "⚠️ Donnée manquante",
    }
    timeline_df["state"] = timeline_df["est_disponible"].map(state_map).fillna("❓ Inconnu")
    timeline_df["label"] = timeline_df["state"]
    mask_excl = (timeline_df["is_excluded"] == 1) & (timeline_df["est_disponible"] != 1)
    timeline_df.loc[mask_excl, "label"] = timeline_df.loc[mask_excl, "state"] + " (Exclu)"
    return timeline_df.sort_values(["Equipement", "start"]).reset_index(drop=True)


def _new_condition_tracker(label: str) -> Dict[str, Any]:
    return {
        "label": label,
        "duration": 0.0,
        "occurrences": 0,
        "intervals": [],
        "active": False,
        "current_start": None,
        "denom": 0.0,
    }


def _update_condition_tracker(
    tracker: Dict[str, Any],
    is_active: bool,
    has_data: bool,
    seg_start: pd.Timestamp,
    seg_end: pd.Timestamp,
    duration: float,
) -> None:
    if has_data:
        tracker["denom"] += duration
    if not has_data:
        if tracker["active"]:
            tracker["intervals"].append((tracker["current_start"], seg_start))
            tracker["occurrences"] += 1
            tracker["active"] = False
            tracker["current_start"] = None
        return

    if is_active:
        tracker["duration"] += duration
        if not tracker["active"]:
            tracker["active"] = True
            tracker["current_start"] = seg_start
    else:
        if tracker["active"]:
            tracker["intervals"].append((tracker["current_start"], seg_start))
            tracker["occurrences"] += 1
            tracker["active"] = False
            tracker["current_start"] = None


def _finalize_condition_tracker(tracker: Dict[str, Any], end_ts: pd.Timestamp) -> None:
    if tracker["active"] and tracker["current_start"] is not None:
        tracker["intervals"].append((tracker["current_start"], end_ts))
        tracker["occurrences"] += 1
        tracker["active"] = False
        tracker["current_start"] = None


def _format_interval_summary(intervals: List[Tuple[pd.Timestamp, pd.Timestamp]], limit: int = 3) -> str:
    if not intervals:
        return "-"
    formatted = [
        f"{start.strftime('%d/%m %H:%M')} → {end.strftime('%d/%m %H:%M')}"
        for start, end in intervals[:limit]
    ]
    if len(intervals) > limit:
        formatted.append(f"+{len(intervals) - limit} autres")
    return "\n".join(formatted)


def _build_interval_table(intervals: List[Tuple[pd.Timestamp, pd.Timestamp]]) -> pd.DataFrame:
    rows: List[Dict[str, Any]] = []
    for idx, (start, end) in enumerate(intervals, 1):
        duration = max(int(round((end - start).total_seconds() / 60)), 0)
        rows.append(
            {
                "Période": idx,
                "Début": start,
                "Fin": end,
                "Durée_Minutes": duration,
            }
        )
    return pd.DataFrame(rows)


def _analyze_station_conditions(
    timelines: Dict[str, pd.DataFrame],
    start_dt: datetime,
    end_dt: datetime,
) -> Dict[str, Any]:
    start_ts = _ensure_paris_timestamp(start_dt)
    end_ts = _ensure_paris_timestamp(end_dt)

    if start_ts is None or end_ts is None or end_ts <= start_ts:
        empty_df = pd.DataFrame()
        return {
            "summary_df": empty_df,
            "metrics": {
                "reference_minutes": 0,
                "downtime_minutes": 0,
                "uptime_minutes": 0,
                "availability_pct": 0.0,
                "coverage_pct": 0.0,
                "window_minutes": 0,
                "downtime_occurrences": 0,
            },
            "condition_intervals": {},
            "downtime_intervals": [],
        }

    intervals_by_equip: Dict[str, List[Tuple[pd.Timestamp, pd.Timestamp, int]]] = {}
    boundaries: Set[pd.Timestamp] = {start_ts, end_ts}

    for equip, df in timelines.items():
        equip_intervals: List[Tuple[pd.Timestamp, pd.Timestamp, int]] = []
        if df is not None and not df.empty:
            for _, row in df.iterrows():
                raw_start = _ensure_paris_timestamp(row.get("date_debut"))
                raw_end = _ensure_paris_timestamp(row.get("date_fin"))
                if raw_start is None or raw_end is None:
                    continue
                seg_start = max(raw_start, start_ts)
                seg_end = min(raw_end, end_ts)
                if seg_end <= seg_start:
                    continue
                status = int(row.get("est_disponible", -1))
                equip_intervals.append((seg_start, seg_end, status))
                boundaries.add(seg_start)
                boundaries.add(seg_end)
        equip_intervals.sort(key=lambda item: item[0])
        intervals_by_equip[equip] = equip_intervals

    if len(boundaries) <= 1:
        empty_df = pd.DataFrame()
        return {
            "summary_df": empty_df,
            "metrics": {
                "reference_minutes": 0,
                "downtime_minutes": 0,
                "uptime_minutes": 0,
                "availability_pct": 0.0,
                "coverage_pct": 0.0,
                "window_minutes": 0,
                "downtime_occurrences": 0,
            },
            "condition_intervals": {},
            "downtime_intervals": [],
        }

    ordered_boundaries = sorted(boundaries)

    def status_at(intervals: List[Tuple[pd.Timestamp, pd.Timestamp, int]], ts: pd.Timestamp) -> int:
        for start, end, status in intervals:
            if start <= ts < end:
                return status
        return -1

    condition_labels = {
        "ac_down": "Réseau AC indisponible",
        "batt_down": "DC1 & DC2 indisponibles",
        "pdc_down": "≥3 PDC indisponibles",
    }
    trackers = {key: _new_condition_tracker(label) for key, label in condition_labels.items()}

    station_tracker = {
        "duration": 0.0,
        "occurrences": 0,
        "intervals": [],
        "active": False,
        "current_start": None,
    }

    reference_minutes = 0.0
    window_minutes = max(int(round((end_ts - start_ts).total_seconds() / 60)), 0)

    pdc_names = [f"PDC{i}" for i in range(1, 7)]

    for idx in range(len(ordered_boundaries) - 1):
        seg_start = ordered_boundaries[idx]
        seg_end = ordered_boundaries[idx + 1]
        if seg_end <= seg_start:
            continue

        duration = (seg_end - seg_start).total_seconds() / 60
        if duration <= 0:
            continue

        ac_status = status_at(intervals_by_equip.get("AC", []), seg_start)
        dc1_status = status_at(intervals_by_equip.get("DC1", []), seg_start)
        dc2_status = status_at(intervals_by_equip.get("DC2", []), seg_start)
        pdc_statuses = [status_at(intervals_by_equip.get(name, []), seg_start) for name in pdc_names]

        ac_data = ac_status in (0, 1)
        batt_data = (dc1_status in (0, 1)) and (dc2_status in (0, 1))
        pdc_data = all(status in (0, 1) for status in pdc_statuses)

        ac_down = ac_data and ac_status == 0
        batt_down = batt_data and dc1_status == 0 and dc2_status == 0
        pdc_down = pdc_data and sum(status == 0 for status in pdc_statuses) >= 3

        segment_has_data = ac_data or batt_data or pdc_data

        if segment_has_data:
            reference_minutes += duration
        else:
            if station_tracker["active"]:
                station_tracker["intervals"].append((station_tracker["current_start"], seg_start))
                station_tracker["occurrences"] += 1
                station_tracker["active"] = False
                station_tracker["current_start"] = None

        _update_condition_tracker(trackers["ac_down"], ac_down, ac_data, seg_start, seg_end, duration)
        _update_condition_tracker(trackers["batt_down"], batt_down, batt_data, seg_start, seg_end, duration)
        _update_condition_tracker(trackers["pdc_down"], pdc_down, pdc_data, seg_start, seg_end, duration)

        any_condition = (
            (ac_down and ac_data)
            or (batt_down and batt_data)
            or (pdc_down and pdc_data)
        )

        if segment_has_data and any_condition:
            station_tracker["duration"] += duration
            if not station_tracker["active"]:
                station_tracker["active"] = True
                station_tracker["current_start"] = seg_start
        else:
            if station_tracker["active"]:
                station_tracker["intervals"].append((station_tracker["current_start"], seg_start))
                station_tracker["occurrences"] += 1
                station_tracker["active"] = False
                station_tracker["current_start"] = None

    for tracker in trackers.values():
        _finalize_condition_tracker(tracker, end_ts)

    if station_tracker["active"] and station_tracker["current_start"] is not None:
        station_tracker["intervals"].append((station_tracker["current_start"], end_ts))
        station_tracker["occurrences"] += 1
        station_tracker["active"] = False
        station_tracker["current_start"] = None

    reference_minutes_int = max(int(round(reference_minutes)), 0)
    downtime_minutes_int = max(int(round(station_tracker["duration"])), 0)
    uptime_minutes_int = max(reference_minutes_int - downtime_minutes_int, 0)

    availability_pct = (uptime_minutes_int / reference_minutes_int * 100) if reference_minutes_int > 0 else 0.0
    coverage_pct = (reference_minutes_int / window_minutes * 100) if window_minutes > 0 else 0.0

    summary_rows: List[Dict[str, Any]] = []
    condition_intervals: Dict[str, List[Tuple[pd.Timestamp, pd.Timestamp]]] = {}

    for tracker in trackers.values():
        duration_int = max(int(round(tracker["duration"])), 0)
        analyzed_int = max(int(round(tracker["denom"])), 0)
        pct_condition = (duration_int / analyzed_int * 100) if analyzed_int > 0 else 0.0
        pct_station = (duration_int / reference_minutes_int * 100) if reference_minutes_int > 0 else 0.0
        coverage_condition = (analyzed_int / window_minutes * 100) if window_minutes > 0 else 0.0

        summary_rows.append(
            {
                "Condition": tracker["label"],
                "Occurrences": tracker["occurrences"],
                "Durée_Minutes": duration_int,
                "Temps_Analysé_Minutes": analyzed_int,
                "Part_Temps_Analysé": round(pct_condition, 2),
                "Part_Temps_Station": round(pct_station, 2),
                "Couverture_Période": round(coverage_condition, 1),
                "Périodes_Clés": _format_interval_summary(tracker["intervals"]),
            }
        )
        condition_intervals[tracker["label"]] = tracker["intervals"]

    summary_df = pd.DataFrame(summary_rows)

    return {
        "summary_df": summary_df,
        "metrics": {
            "reference_minutes": reference_minutes_int,
            "downtime_minutes": downtime_minutes_int,
            "uptime_minutes": uptime_minutes_int,
            "availability_pct": round(availability_pct, 2),
            "coverage_pct": round(coverage_pct, 1),
            "window_minutes": window_minutes,
            "downtime_occurrences": station_tracker["occurrences"],
        },
        "condition_intervals": condition_intervals,
        "downtime_intervals": station_tracker["intervals"],
    }


@st.cache_data(ttl=900, show_spinner=False)
def load_station_statistics(site: str, start_dt: datetime, end_dt: datetime) -> Dict[str, Any]:
    timelines: Dict[str, pd.DataFrame] = {}

    for equip, mode in _station_equipment_modes():
        try:
            df = load_blocks(site, equip, start_dt, end_dt, mode=mode)
        except Exception as exc:
            logger.error("Erreur lors du chargement de %s pour %s : %s", equip, site, exc)
            df = pd.DataFrame()
        timelines[equip] = df.copy() if df is not None and not df.empty else pd.DataFrame()

    analysis = _analyze_station_conditions(timelines, start_dt, end_dt)
    analysis["timeline_df"] = _build_station_timeline_df(timelines)
    return analysis


@st.cache_data(ttl=1800, show_spinner=False)
def _calculate_monthly_availability_equipment(
    site: Optional[str] = None,
    equip: Optional[str] = None,
    months: int = 12,
    start_dt: Optional[datetime] = None,
    end_dt: Optional[datetime] = None,
) -> pd.DataFrame:
    if not start_dt or not end_dt:
        end_dt = datetime.utcnow()
        start_dt = (end_dt.replace(day=1) - pd.DateOffset(months=months)).to_pydatetime()
    params_view = {"start": start_dt, "end": end_dt}
    q_view = """
        SELECT site, equipement_id, date_debut, date_fin,
               est_disponible,
               TIMESTAMPDIFF(MINUTE, GREATEST(date_debut,:start), LEAST(date_fin,:end)) AS duration_minutes,
               CASE
                 WHEN est_disponible <> 1 THEN CAST(EXISTS (
                   SELECT 1 FROM dispo_annotations a
                   WHERE a.actif = 1 AND a.type_annotation='exclusion'
                     AND a.site = site AND a.equipement_id = equipement_id
                     AND NOT (a.date_fin <= date_debut OR a.date_debut >= date_fin)
                 ) AS UNSIGNED)
                 ELSE 0
               END AS is_excluded
        FROM dispo_blocs_with_exclusion_flag
        WHERE date_debut < :end AND date_fin > :start
    """
    try:
        df = execute_query(q_view, params_view)
        if not df.empty:
            df = _normalize_blocks_df(df)
    except DatabaseError:
        df = pd.DataFrame()

    if df.empty:
        if site:
            ac_union   = _ac_union_sql_for_site(site)
            batt_union = _batt_union_sql_for_site(site)
            params = {"site": site, "start": start_dt, "end": end_dt}
            site_filter_ac = ""  
            site_filter_bt = ""  
        else:
            ac_union   = _ac_union_sql_all_sites()
            batt_union = _batt_union_sql_all_sites()
            params = {"start": start_dt, "end": end_dt}
            site_filter_ac = ""
            site_filter_bt = ""

        equip_clause = "AND b.equipement_id = :equip" if equip else ""
        if equip:
            params["equip"] = equip

        q = f"""
        WITH ac AS (
            {ac_union}
        ),
        batt AS (
            {batt_union}
        ),
        base AS (
            SELECT
              site, equipement_id, type_equipement, date_debut, date_fin,
              est_disponible, cause, raw_point_count, processed_at, batch_id, hash_signature
            FROM ac {site_filter_ac}
            UNION ALL
            SELECT
              site, equipement_id, type_equipement, date_debut, date_fin,
              est_disponible, cause, raw_point_count, processed_at, batch_id, hash_signature
            FROM batt {site_filter_bt}
        )
        SELECT
          b.site, b.equipement_id, b.date_debut, b.date_fin, b.est_disponible,
          TIMESTAMPDIFF(MINUTE, GREATEST(b.date_debut,:start), LEAST(b.date_fin,:end)) AS duration_minutes,
          CASE
            WHEN b.est_disponible <> 1 THEN CAST(EXISTS (
              SELECT 1 FROM dispo_annotations a
              WHERE a.actif = 1 AND a.type_annotation='exclusion'
                AND a.site = b.site AND a.equipement_id = b.equipement_id
                AND NOT (a.date_fin <= b.date_debut OR a.date_debut >= b.date_fin)
            ) AS UNSIGNED)
            ELSE 0
          END AS is_excluded
        FROM base b
        WHERE b.date_debut < :end AND b.date_fin > :start
          {equip_clause}
        """
        df = execute_query(q, params)
        df = _normalize_blocks_df(df)

    if df.empty:
        return df

    return _aggregate_monthly_availability(df, start_dt, end_dt)


@st.cache_data(ttl=1800, show_spinner=False)
def _calculate_monthly_availability_pdc(
    site: Optional[str] = None,
    equip: Optional[str] = None,
    months: int = 12,
    start_dt: Optional[datetime] = None,
    end_dt: Optional[datetime] = None,
) -> pd.DataFrame:
    if not start_dt or not end_dt:
        end_dt = datetime.utcnow()
        start_dt = (end_dt.replace(day=1) - pd.DateOffset(months=months)).to_pydatetime()

    params = {"start": start_dt, "end": end_dt}
    if site:
        union_sql = _pdc_union_sql_for_site(site)
        params["site"] = site
        site_filter = "AND p.site = :site"
    else:
        union_sql = _pdc_union_sql_all_sites()
        site_filter = ""
    equip_filter = "AND p.equipement_id = :equip" if equip else ""
    if equip:
        params["equip"] = equip

    q = f"""
    WITH pdc AS (
        {union_sql}
    )
    SELECT
      p.site,
      p.equipement_id,
      p.date_debut,
      p.date_fin,
      p.est_disponible,
      TIMESTAMPDIFF(MINUTE, GREATEST(p.date_debut,:start), LEAST(p.date_fin,:end)) AS duration_minutes,
      CASE
        WHEN p.est_disponible <> 1 THEN CAST(EXISTS (
          SELECT 1 FROM dispo_annotations a
          WHERE a.actif = 1 AND a.type_annotation='exclusion'
            AND a.site = p.site AND a.equipement_id = p.equipement_id
            AND NOT (a.date_fin <= p.date_debut OR a.date_debut >= p.date_fin)
        ) AS UNSIGNED)
        ELSE 0
      END AS is_excluded
    FROM pdc p
    WHERE p.date_debut < :end AND p.date_fin > :start
      {site_filter}
      {equip_filter}
    """

    df = execute_query(q, params)
    df = _normalize_blocks_df(df)

    if df.empty:
        return df

    return _aggregate_monthly_availability(df, start_dt, end_dt)


def calculate_monthly_availability(
    site: Optional[str] = None,
    equip: Optional[str] = None,
    months: int = 12,
    start_dt: Optional[datetime] = None,
    end_dt: Optional[datetime] = None,
    mode: Optional[str] = None,
) -> pd.DataFrame:
    active_mode = mode or get_current_mode()
    if active_mode == MODE_PDC:
        return _calculate_monthly_availability_pdc(site, equip, months, start_dt, end_dt)
    return _calculate_monthly_availability_equipment(site, equip, months, start_dt, end_dt)

def get_unavailability_causes(df: Optional[pd.DataFrame]) -> pd.DataFrame:
    if df is None or df.empty:
        return pd.DataFrame()

    causes = (
        df.loc[df["est_disponible"] == 0]
        .groupby("cause", dropna=False)["duration_minutes"]
        .sum()
        .reset_index()
        .sort_values("duration_minutes", ascending=False)
    )
    
    if not causes.empty:
        causes["percentage"] = (causes["duration_minutes"] / causes["duration_minutes"].sum() * 100)
        causes["cause"] = causes["cause"].fillna("Non spécifié")
    
    return causes

def translate_cause_to_text(cause: str, equipement_id: str) -> str:
    if not cause or cause == "Non spécifié":
        return "Cause non spécifiée"
    try:
        ic_val: Optional[int] = None
        pc_val: Optional[int] = None

        normalized = cause.replace("\n", " ")
        pattern = re.compile(r"\b((?:IC|PC)1?)\s*[:=]?\s*(-?\d+)", re.IGNORECASE)

        for key, value in pattern.findall(normalized):
            key_upper = key.upper()
            parsed_value = int(value)
            if key_upper.startswith("IC") and ic_val is None:
                ic_val = parsed_value
            elif key_upper.startswith("PC") and pc_val is None:
                pc_val = parsed_value

        if ic_val is None or pc_val is None:
            numbers = re.findall(r"-?\d+", normalized)
            if numbers:
                if ic_val is None and len(numbers) >= 1:
                    ic_val = int(numbers[0])
                if pc_val is None and len(numbers) >= 2:
                    pc_val = int(numbers[1])

        
        if ic_val is not None or pc_val is not None:
            cfg = get_equip_config(equipement_id)
            translated = translate_ic_pc(ic_val, pc_val, cfg["ic_map"], cfg["pc_map"])
            return translated if translated else cause
        
        return cause
        
    except Exception:
        return cause

def get_translated_unavailability_causes(df: Optional[pd.DataFrame], equipement_id: str) -> pd.DataFrame:

    if df is None or df.empty:
        return pd.DataFrame()

    unavailable_data = df.loc[df["est_disponible"] == 0].copy()

    if unavailable_data.empty:
        return pd.DataFrame()
    
    unavailable_data["cause_translated"] = unavailable_data["cause"].apply(
        lambda x: translate_cause_to_text(x, equipement_id)
    )
    
    causes = (
        unavailable_data
        .groupby("cause_translated", dropna=False)["duration_minutes"]
        .sum()
        .reset_index()
        .sort_values("duration_minutes", ascending=False)
    )
    
    if not causes.empty:
        causes["percentage"] = (causes["duration_minutes"] / causes["duration_minutes"].sum() * 100)
        causes["cause_translated"] = causes["cause_translated"].fillna("Cause non spécifiée")
    
    return causes.rename(columns={"cause_translated": "cause"})

@st.cache_data(ttl=1800, show_spinner=False)
def get_equipment_summary(
    start_dt: datetime,
    end_dt: datetime,
    site: Optional[str] = None,
    mode: Optional[str] = None,
) -> pd.DataFrame:
    """Génère un tableau récapitulatif des équipements pour le mode actif."""
    active_mode = mode or get_current_mode()
    equipments = get_equipments(active_mode, site)
    if not equipments:
        return pd.DataFrame(columns=[
            "Équipement",
            "Disponibilité Brute (%)",
            "Disponibilité Avec Exclusions (%)",
            "Durée Totale",
            "Temps Disponible",
            "Temps Indisponible",
            "Jours avec des données",
        ])

    df = load_filtered_blocks(start_dt, end_dt, site, None, mode=active_mode)
    if df.empty:
        return pd.DataFrame([
            {
                "Équipement": equip,
                "Disponibilité Brute (%)": 0.0,
                "Disponibilité Avec Exclusions (%)": 0.0,
                "Durée Totale": "0 minutes",
                "Temps Disponible": "0 minutes",
                "Temps Indisponible": "0 minutes",
                "Jours avec des données": 0,
            }
            for equip in equipments
        ])

    summary_rows = []
    for equip in equipments:
        equip_data = df[df["equipement_id"] == equip]
        if equip_data.empty:
            summary_rows.append({
                "Équipement": equip,
                "Disponibilité Brute (%)": 0.0,
                "Disponibilité Avec Exclusions (%)": 0.0,
                "Durée Totale": "0 minutes",
                "Temps Disponible": "0 minutes",
                "Temps Indisponible": "0 minutes",
                "Jours avec des données": 0,
            })
            continue

        stats_raw = calculate_availability(equip_data, include_exclusions=False)
        stats_excl = calculate_availability(equip_data, include_exclusions=True)
        days_with_data = (
            pd.to_datetime(equip_data["date_debut"]).dt.floor("D").nunique()
        )
        summary_rows.append({
            "Équipement": equip,
            "Disponibilité Brute (%)": round(stats_raw["pct_available"], 2),
            "Disponibilité Avec Exclusions (%)": round(stats_excl["pct_available"], 2),
            "Durée Totale": format_minutes(stats_raw["total_minutes"]),
            "Temps Disponible": format_minutes(stats_raw["available_minutes"]),
            "Temps Indisponible": format_minutes(stats_raw["unavailable_minutes"]),
            "Jours avec des données": int(days_with_data),
        })

    if active_mode == MODE_PDC and not df.empty:
        global_stats_raw = calculate_availability(df, include_exclusions=False)
        global_stats_excl = calculate_availability(df, include_exclusions=True)
        global_days = (
            pd.to_datetime(df["date_debut"]).dt.floor("D").nunique()
        )
        if site:
            label = "Dispo globale site"
        else:
            label = "Dispo globale (tous sites)"
        global_row = {
            "Équipement": label,
            "Disponibilité Brute (%)": round(global_stats_raw["pct_available"], 2),
            "Disponibilité Avec Exclusions (%)": round(global_stats_excl["pct_available"], 2),
            "Durée Totale": format_minutes(global_stats_raw["total_minutes"]),
            "Temps Disponible": format_minutes(global_stats_raw["available_minutes"]),
            "Temps Indisponible": format_minutes(global_stats_raw["unavailable_minutes"]),
            "Jours avec des données": int(global_days),
        }
        summary_rows = [global_row] + summary_rows

    return pd.DataFrame(summary_rows)

@st.cache_data(ttl=1800, show_spinner=False)
def generate_availability_report(
    start_dt: datetime,
    end_dt: datetime,
    site: Optional[str] = None,
    mode: Optional[str] = None,
) -> Dict[str, pd.DataFrame]:
    """Génère un rapport complet de disponibilité pour tous les équipements."""
    active_mode = mode or get_current_mode()
    equipments = get_equipments(active_mode, site)
    if not equipments:
        return {}

    params = {"start": start_dt, "end": end_dt}
    if active_mode == MODE_PDC:
        if site:
            union_sql = _pdc_union_sql_for_site(site)
            params["site"] = site
            site_filter = "AND b.site = :site"
        else:
            union_sql = _pdc_union_sql_all_sites()
            site_filter = ""
        q = f"""
        WITH base AS (
            {union_sql}
        )
        SELECT
          b.site, b.equipement_id, b.date_debut, b.date_fin, b.est_disponible, b.cause,
          TIMESTAMPDIFF(MINUTE, GREATEST(b.date_debut,:start), LEAST(b.date_fin,:end)) AS duration_minutes,
          CASE
            WHEN b.est_disponible <> 1 THEN CAST(EXISTS (
              SELECT 1 FROM dispo_annotations a
              WHERE a.actif = 1 AND a.type_annotation='exclusion'
                AND a.site = b.site AND a.equipement_id = b.equipement_id
                AND NOT (a.date_fin <= b.date_debut OR a.date_debut >= b.date_fin)
            ) AS UNSIGNED)
            ELSE 0
          END AS is_excluded
        FROM base b
        WHERE b.date_debut < :end AND b.date_fin > :start
          {site_filter}
        ORDER BY b.equipement_id, b.date_debut
        """
    else:
        if site:
            ac_union = _ac_union_sql_for_site(site)
            batt_union = _batt_union_sql_for_site(site)
            params["site"] = site
            site_filter_ac = "WHERE site = :site"
            site_filter_bt = "WHERE site = :site"
        else:
            ac_union = _ac_union_sql_all_sites()
            batt_union = _batt_union_sql_all_sites()
            site_filter_ac = ""
            site_filter_bt = ""

        q = f"""
        WITH ac AS (
            {ac_union}
        ),
        batt AS (
            {batt_union}
        ),
        base AS (
            SELECT
              site, equipement_id, type_equipement, date_debut, date_fin,
              est_disponible, cause, raw_point_count, processed_at, batch_id, hash_signature
            FROM ac {site_filter_ac}
            UNION ALL
            SELECT
              site, equipement_id, type_equipement, date_debut, date_fin,
              est_disponible, cause, raw_point_count, processed_at, batch_id, hash_signature
            FROM batt {site_filter_bt}
        )
        SELECT
          b.site, b.equipement_id, b.date_debut, b.date_fin, b.est_disponible, b.cause,
          TIMESTAMPDIFF(MINUTE, GREATEST(b.date_debut,:start), LEAST(b.date_fin,:end)) AS duration_minutes,
          CASE
            WHEN b.est_disponible <> 1 THEN CAST(EXISTS (
              SELECT 1 FROM dispo_annotations a
              WHERE a.actif = 1 AND a.type_annotation='exclusion'
                AND a.site = b.site AND a.equipement_id = b.equipement_id
                AND NOT (a.date_fin <= b.date_debut OR a.date_debut >= b.date_fin)
            ) AS UNSIGNED)
            ELSE 0
          END AS is_excluded
        FROM base b
        WHERE b.date_debut < :end AND b.date_fin > :start
        ORDER BY b.equipement_id, b.date_debut
        """

    df = execute_query(q, params)
    df = _normalize_blocks_df(df)

    if df.empty:
        return {}

    report: Dict[str, pd.DataFrame] = {}

    for equip in equipments:
        equip_data = df[df["equipement_id"] == equip]

        if equip_data.empty:
            report[equip] = pd.DataFrame(columns=[
                "ID", "Site", "Équipement", "Début", "Fin", "Durée",
                "Statut", "Cause Originale", "Cause Traduite", "Exclu"
            ])
            continue

        stats_raw = calculate_availability(equip_data, include_exclusions=False)
        stats_excl = calculate_availability(equip_data, include_exclusions=True)

        report_data = []
        report_data.append({
            "ID": "RÉSUMÉ",
            "Site": equip_data["site"].iloc[0] if not equip_data.empty else "N/A",
            "Équipement": equip,
            "Début": start_dt.strftime("%Y-%m-%d %H:%M"),
            "Fin": end_dt.strftime("%Y-%m-%d %H:%M"),
            "Durée": format_minutes(stats_raw["total_minutes"]),
            "Durée_Minutes": stats_raw["total_minutes"],
            "Statut": f"Disponibilité: {stats_raw['pct_available']:.2f}%",
            "Cause Originale": f"Brute: {stats_raw['pct_available']:.2f}% | Avec exclusions: {stats_excl['pct_available']:.2f}%",
            "Cause Traduite": f"Disponible: {format_minutes(stats_raw['available_minutes'])} | Indisponible: {format_minutes(stats_raw['unavailable_minutes'])}",
            "Exclu": "N/A",
        })

        unavailable_blocks = equip_data[equip_data["est_disponible"] == 0].copy()
        for idx, (_, block) in enumerate(unavailable_blocks.iterrows(), 1):
            cause_originale = block.get("cause", "Non spécifié")
            cause_traduite = translate_cause_to_text(cause_originale, equip)
            report_data.append({
                "ID": f"IND-{idx:03d}",
                "Site": block["site"],
                "Équipement": equip,
                "Début": block["date_debut"].strftime("%Y-%m-%d %H:%M"),
                "Fin": block["date_fin"].strftime("%Y-%m-%d %H:%M"),
                "Durée": format_minutes(int(block["duration_minutes"])),
                "Durée_Minutes": int(block["duration_minutes"]),
                "Statut": "❌ Indisponible",
                "Cause Originale": cause_originale,
                "Cause Traduite": cause_traduite,
                "Exclu": "✅ Oui" if block["is_excluded"] == 1 else "❌ Non",
            })

        missing_blocks = equip_data[equip_data["est_disponible"] == -1].copy()
        for idx, (_, block) in enumerate(missing_blocks.iterrows(), 1):
            report_data.append({
                "ID": f"MISS-{idx:03d}",
                "Site": block["site"],
                "Équipement": equip,
                "Début": block["date_debut"].strftime("%Y-%m-%d %H:%M"),
                "Fin": block["date_fin"].strftime("%Y-%m-%d %H:%M"),
                "Durée": format_minutes(int(block["duration_minutes"])),
                "Durée_Minutes": int(block["duration_minutes"]),
                "Statut": "⚠️ Données manquantes",
                "Cause Originale": "Données manquantes",
                "Cause Traduite": "Aucune donnée disponible pour cette période",
                "Exclu": "✅ Oui" if block["is_excluded"] == 1 else "❌ Non",
            })

        report[equip] = pd.DataFrame(report_data)

    return report

def analyze_daily_unavailability(unavailable_data: pd.DataFrame) -> pd.DataFrame:
    """Analyse les indisponibilités par jour."""
    if unavailable_data.empty:
        return pd.DataFrame()
    
    # Convertir les dates en datetime si nécessaire
    unavailable_data = unavailable_data.copy()
    unavailable_data["date_debut"] = pd.to_datetime(unavailable_data["date_debut"])
    unavailable_data["date_fin"] = pd.to_datetime(unavailable_data["date_fin"])
    
    # Extraire la date (sans l'heure) pour le groupement
    unavailable_data["date_jour"] = unavailable_data["date_debut"].dt.date
    
    # Grouper par jour et calculer les statistiques
    daily_stats = []
    
    for date_jour, group in unavailable_data.groupby("date_jour"):
        # Compter le nombre de périodes d'indisponibilité
        nb_periodes = len(group)
        
        # Calculer la durée totale d'indisponibilité pour ce jour
        duree_totale_minutes = group["Durée_Minutes"].sum()
        
        # Trouver la première et dernière heure d'indisponibilité
        heure_debut = group["date_debut"].min().strftime("%H:%M")
        heure_fin = group["date_fin"].max().strftime("%H:%M")
        
        # Calculer le pourcentage de la journée en indisponibilité
        # Supposons une journée de 24h = 1440 minutes
        pourcentage_journee = (duree_totale_minutes / 1440) * 100
        
        # Traduire le nom du jour en français
        jours_fr = {
            'Monday': 'Lundi', 'Tuesday': 'Mardi', 'Wednesday': 'Mercredi',
            'Thursday': 'Jeudi', 'Friday': 'Vendredi', 'Saturday': 'Samedi', 'Sunday': 'Dimanche'
        }
        jour_nom = jours_fr.get(date_jour.strftime("%A"), date_jour.strftime("%A"))
        
        daily_stats.append({
            "Date": date_jour.strftime("%Y-%m-%d"),
            "Jour": jour_nom,
            "Nb Périodes": nb_periodes,
            "Durée Totale": format_minutes(duree_totale_minutes),
            "Durée_Minutes": duree_totale_minutes,  # Pour le tri
            "Première Heure": heure_debut,
            "Dernière Heure": heure_fin,
            "% Journée": f"{pourcentage_journee:.1f}%"
        })
    
    # Trier par date décroissante (plus récent en premier)
    daily_df = pd.DataFrame(daily_stats)
    if not daily_df.empty:
        daily_df = daily_df.sort_values("Date", ascending=False)
    
    return daily_df

def analyze_daily_unavailability_by_equipment(unavailable_data: pd.DataFrame) -> pd.DataFrame:
    """Analyse les indisponibilités par jour et par équipement."""
    if unavailable_data.empty:
        return pd.DataFrame()
    
    # Convertir les dates en datetime si nécessaire
    unavailable_data = unavailable_data.copy()
    unavailable_data["date_debut"] = pd.to_datetime(unavailable_data["date_debut"])
    unavailable_data["date_fin"] = pd.to_datetime(unavailable_data["date_fin"])
    
    # Extraire la date (sans l'heure) pour le groupement
    unavailable_data["date_jour"] = unavailable_data["date_debut"].dt.date
    
    # Grouper par jour et équipement
    daily_stats = []
    
    for (date_jour, equip), group in unavailable_data.groupby(["date_jour", "Équipement"]):
        # Compter le nombre de périodes d'indisponibilité
        nb_periodes = len(group)
        
        # Calculer la durée totale d'indisponibilité pour ce jour et cet équipement
        duree_totale_minutes = group["Durée_Minutes"].sum()
        
        # Trouver la première et dernière heure d'indisponibilité
        heure_debut = group["date_debut"].min().strftime("%H:%M")
        heure_fin = group["date_fin"].max().strftime("%H:%M")
        
        # Calculer le pourcentage de la journée en indisponibilité
        # Supposons une journée de 24h = 1440 minutes
        pourcentage_journee = (duree_totale_minutes / 1440) * 100
        
        # Traduire le nom du jour en français
        jours_fr = {
            'Monday': 'Lundi', 'Tuesday': 'Mardi', 'Wednesday': 'Mercredi',
            'Thursday': 'Jeudi', 'Friday': 'Vendredi', 'Saturday': 'Samedi', 'Sunday': 'Dimanche'
        }
        jour_nom = jours_fr.get(date_jour.strftime("%A"), date_jour.strftime("%A"))
        
        daily_stats.append({
            "Date": date_jour.strftime("%Y-%m-%d"),
            "Jour": jour_nom,
            "Équipement": equip,
            "Nb Périodes": nb_periodes,
            "Durée Totale": format_minutes(duree_totale_minutes),
            "Durée_Minutes": duree_totale_minutes,  # Pour le tri
            "Première Heure": heure_debut,
            "Dernière Heure": heure_fin,
            "% Journée": f"{pourcentage_journee:.1f}%"
        })
    
    # Trier par date décroissante puis par durée décroissante
    daily_df = pd.DataFrame(daily_stats)
    if not daily_df.empty:
        daily_df = daily_df.sort_values(["Date", "Durée_Minutes"], ascending=[False, False])
    
    return daily_df

# ui
def format_minutes(total_minutes: int) -> str:
    """Formate en 'X jours, Y heures, Z minutes' (avec pluriels corrects)."""
    m = int(total_minutes or 0)
    days, rem = divmod(m, 1440)   # 1440 = 24*60
    hours, mins = divmod(rem, 60)

    parts = []
    if days:
        parts.append(f"{days} {'jour' if days == 1 else 'jours'}")
    if hours:
        parts.append(f"{hours} {'heure' if hours == 1 else 'heures'}")
    if mins or not parts:
        parts.append(f"{mins} {'minute' if mins == 1 else 'minutes'}")

    return ", ".join(parts)

def render_header():
    """Affiche l'en-tête de l'application."""
    col1, col2, col3 = st.columns([3, 2, 1])
    with col1:
        st.title("📊 Tableau de Bord - Disponibilité des Équipements")
        st.caption("Analyse et suivi de la disponibilité opérationnelle")
    with col2:
        options = [MODE_EQUIPMENT, MODE_PDC]
        current_mode = get_current_mode()
        index = options.index(current_mode) if current_mode in options else 0
        selected_mode = st.radio(
            "Mode d'analyse",
            options=options,
            index=index,
            horizontal=True,
            format_func=lambda k: MODE_LABELS.get(k, k),
            help="Basculer entre la disponibilité des équipements et celle des points de charge",
        )
        if selected_mode != current_mode:
            set_current_mode(selected_mode)
    with col3:
        if st.button("🔄 Actualiser", use_container_width=True):
            invalidate_cache()
            st.rerun()

def render_filters() -> Tuple[Optional[str], Optional[str], datetime, datetime]:
    """Affiche les filtres et retourne les valeurs sélectionnées."""
    mode = get_current_mode()
    st.subheader("🔍 Filtres de Recherche")

    col1, col2, col3 = st.columns([1, 1, 2])
    with col1:
        site_codes = get_sites(mode) or []
        if not site_codes:
            st.warning("Aucun site disponible.")
            return None, None, datetime.min, datetime.min  
        selected_site = st.selectbox(
            "Site",
            options=site_codes,               
            index=0,
            format_func=lambda code: mapping_sites.get(code.split("_")[-1], code),
            help="Sélectionnez un site"
        )
        site = selected_site

    with col2:
        equips = get_equipments(mode, site) if site else get_equipments(mode)
        equips = equips or []
        if not equips:
            st.warning("Aucun équipement pour ce site.")
            return site, None, datetime.min, datetime.min  

        selected_equip = st.selectbox(
            "Équipement",
            options=equips,                    
            index=0,
            format_func=lambda value: value,
            help="Sélectionnez un équipement"
        )
        equip = selected_equip

    with col3:
        today = datetime.now(timezone.utc).date()
        c1, c2 = st.columns(2)
        
        default_start = st.session_state.get("filter_start_date", today - timedelta(days=30))
        start_date = c1.date_input(
            "Date de début",
            value=default_start,
            max_value=today,
            key="filter_start_date",
            help="Date de début de la période d'analyse"
        )

        default_end = st.session_state.get("filter_end_date", today)
        if isinstance(default_end, datetime):
            default_end = default_end.date()
        if default_end < start_date:
            default_end = start_date

        end_date = c2.date_input(
            "Date de fin",
            value=default_end,
            min_value=start_date,
            max_value=today,
            key="filter_end_date",
            help="Date de fin de la période d'analyse"
        )

        if end_date < start_date:
            st.session_state["filter_end_date"] = start_date
            end_date = start_date
    
    start_dt = datetime.combine(start_date, time.min)
    end_dt = datetime.combine(end_date, time.max)

    return site, equip, start_dt, end_dt

def render_overview_tab(df: Optional[pd.DataFrame]):
    """Affiche l'onglet vue d'ensemble."""
    mode = get_current_mode()
    st.header("📈 Vue d'Ensemble")

    site_scope = st.session_state.get("current_site")
    equip_scope = st.session_state.get("current_equip")
    context_parts = []
    if site_scope is None:
        context_parts.append("tous les sites")
    if equip_scope is None:
        if mode == MODE_PDC:
            context_parts.append("l'ensemble des points de charge")
        else:
            context_parts.append("l'ensemble des équipements")
    if context_parts:
        st.info("Vue générale : " + " et ".join(context_parts) + ".")

    if df is None or df.empty:
        st.warning("⚠️ Aucune donnée disponible pour les critères sélectionnés.")
        st.info("💡 Conseil: Essayez d'élargir la période ou de modifier les filtres.")
        return

    stats_raw = calculate_availability(df, include_exclusions=False)
    stats_excl = calculate_availability(df, include_exclusions=True)

    st.subheader("📊 Indicateurs Clés")
    col1, col2, col3, col4 = st.columns(4)

    with col1:
        st.metric(
            "Disponibilité brute",
            f"{stats_raw['pct_available']:.2f}%",
            help="Valeur correspondant au calcul standard"
        )

    with col2:
        st.metric(
            "Disponibilité avec exclusions",
            f"{stats_excl['pct_available']:.2f}%",
            delta=f"{stats_excl['pct_available'] - stats_raw['pct_available']:.2f}%",
            help="Différence par rapport au calcul brut"
        )

    with col3:
        st.metric(
            "Durée Totale",
            format_minutes(stats_raw['total_minutes']),
            help="Durée totale de la période analysée"
        )

    with col4:
        st.metric(
            "Temps Indisponible",
            format_minutes(stats_raw['unavailable_minutes']),
            help="Temps total d'indisponibilité brute"
        )

    st.divider()
    
    # Tableau récapitulatif des 3 équipements
    st.subheader("📋 Tableau Récapitulatif des Équipements")
    
    # Récupérer les données pour le tableau récapitulatif
    site_current = st.session_state.get("current_site")
    start_dt_current = st.session_state.get("current_start_dt")
    end_dt_current = st.session_state.get("current_end_dt")
    
    if start_dt_current and end_dt_current:
        df_summary = get_equipment_summary(start_dt_current, end_dt_current, site_current, mode=mode)
        
        if not df_summary.empty:
            # Afficher le tableau avec un style amélioré
            st.dataframe(
                df_summary,
                hide_index=True,
                use_container_width=True,
                column_config={
                    "Équipement": st.column_config.TextColumn("Équipement", width="medium"),
                    "Disponibilité Brute (%)": st.column_config.NumberColumn(
                        "Disponibilité Brute (%)",
                        width="medium",
                        format="%.2f%%"
                    ),
                    "Disponibilité Avec Exclusions (%)": st.column_config.NumberColumn(
                        "Disponibilité Avec Exclusions (%)",
                        width="medium",
                        format="%.2f%%"
                    ),
                    "Durée Totale": st.column_config.TextColumn("Durée Totale", width="medium"),
                    "Temps Disponible": st.column_config.TextColumn("Temps Disponible", width="medium"),
                    "Temps Indisponible": st.column_config.TextColumn("Temps Indisponible", width="medium"),
                    "Jours avec des données": st.column_config.NumberColumn(
                        "Jours avec des données",
                        width="small"
                    )
                }
            )
            
            # Ajouter des métriques visuelles pour chaque équipement
            col1, col2, col3 = st.columns(3)
            column_cycle = cycle([col1, col2, col3])

            for _, row in df_summary.iterrows():
                with next(column_cycle):
                    equip = row["Équipement"]
                    pct_brut = row["Disponibilité Brute (%)"]
                    pct_excl = row["Disponibilité Avec Exclusions (%)"]

                    # Couleur selon la disponibilité
                    if pct_brut >= 95:
                        color = "normal"
                    elif pct_brut >= 90:
                        color = "off"
                    else:
                        color = "inverse"
                    
                    st.metric(
                        f"{equip} - Disponibilité",
                        f"{pct_brut:.2f}%",
                        delta=f"{pct_excl - pct_brut:.2f}%",
                        delta_color=color,
                        help=f"Brute: {pct_brut:.2f}% | Avec exclusions: {pct_excl:.2f}%"
                    )
        else:
            st.info("ℹ️ Aucune donnée disponible pour le tableau récapitulatif.")
    else:
        st.warning("⚠️ Impossible de générer le tableau récapitulatif sans période définie.")
    
    st.divider()
    
    st.subheader("🔍 Analyse des Indisponibilités")
    causes = get_unavailability_causes(df)

    if causes.empty:
        st.success("Aucune indisponibilité détectée sur la période")
    else:
        color_map = px.colors.qualitative.Safe  
        unique_causes = causes["cause"].unique()
        cause_colors = {cause: color_map[i % len(color_map)] for i, cause in enumerate(unique_causes)}
        
        col_chart, col_table = st.columns([2, 1])
        with col_chart:
            small_mask = causes["percentage"] < 2.5

            fig = px.pie(
                causes,
                names="cause",
                values="duration_minutes",
                title="Répartition des Causes d'Indisponibilité",
                hole=0.4,
                color="cause",
                color_discrete_map=cause_colors
            )

            fig.update_traces(
                textinfo="percent+label",
                textposition=[
                    "outside" if small else "inside" 
                    for small in small_mask
                ],
                pull=[
                    0.05 if small else 0 
                    for small in small_mask
                ],
                showlegend=True
            )
            fig.update_layout(
                uniformtext_minsize=10,
                uniformtext_mode="hide"
            )

            st.plotly_chart(fig, use_container_width=True)

        with col_table:
            df_display = causes.rename(
                columns={"duration_minutes": "Durée", "percentage": "Pourcentage"}
            )
            st.dataframe(
                df_display.style.format({
                    "Durée": lambda x: format_minutes(int(x)),
                    "Pourcentage": "{:.1f}%"
                }),
                hide_index=True,
                use_container_width=True
            )
    
    # Tableau traduit des causes d'indisponibilité
    st.subheader("📋 Causes d'Indisponibilité Traduites")
    
    # Récupérer l'équipement sélectionné pour la traduction
    current_equip = st.session_state.get("current_equip")
    
    if current_equip and not df.empty:
        # Générer le tableau traduit
        causes_translated = get_translated_unavailability_causes(df, current_equip)
        
        if not causes_translated.empty:
            st.info(f"🔧 Traduction des codes IC/PC pour l'équipement **{current_equip}**")
            
            # Afficher le tableau traduit avec un style amélioré
            df_translated_display = causes_translated.rename(
                columns={
                    "cause": "Cause Traduite", 
                    "duration_minutes": "Durée", 
                    "percentage": "Pourcentage"
                }
            )
            
            st.dataframe(
                df_translated_display.style.format({
                    "Durée": lambda x: format_minutes(int(x)),
                    "Pourcentage": "{:.1f}%"
                }),
                hide_index=True,
                use_container_width=True,
                column_config={
                    "Cause Traduite": st.column_config.TextColumn(
                        "Cause Traduite", 
                        width="large",
                        help="Description détaillée de la cause d'indisponibilité"
                    ),
                    "Durée": st.column_config.TextColumn("Durée", width="medium"),
                    "Pourcentage": st.column_config.NumberColumn("Pourcentage", width="small", format="%.1f%%")
                }
            )
            
            # Ajouter un expander avec des informations sur la traduction
            with st.expander("ℹ️ Informations sur la traduction"):
                st.markdown("""
                **Comment fonctionne la traduction :**
                
                - Les codes IC (Input Condition) et PC (Process Condition) sont extraits des causes d'indisponibilité
                - Chaque code est traduit selon la configuration de l'équipement :
                  - **AC** : SEQ01.OLI.A.IC1 / SEQ01.OLI.A.PC1
                  - **DC1** : SEQ02.OLI.A.IC1 / SEQ02.OLI.A.PC1
                  - **DC2** : SEQ03.OLI.A.IC1 / SEQ03.OLI.A.PC1
                  - **PDC** : SEQ1x/SEQ2x selon le point de charge (ex. SEQ12, SEQ22, SEQ13…)
                - Les descriptions détaillées incluent les références matérielles et les conditions de défaut
                """)
                
                # Afficher la configuration de l'équipement
                cfg = get_equip_config(current_equip)
                st.markdown(f"""
                **Configuration actuelle ({current_equip}) :**
                - Champ IC : `{cfg['ic_field']}`
                - Champ PC : `{cfg['pc_field']}`
                - Titre : {cfg['title']}
                """)
        else:
            st.info("ℹ️ Aucune cause d'indisponibilité à traduire pour cet équipement.")
    else:
        if not current_equip:
            st.warning("⚠️ Veuillez sélectionner un équipement spécifique pour voir les causes traduites.")
        else:
            st.info("ℹ️ Aucune donnée disponible pour la traduction des causes.")

    st.divider()

    
    # evolution mensuelle
    st.subheader("📅 Évolution Mensuelle")
    site = st.session_state.get("current_site")
    equip = st.session_state.get("current_equip")
    start_dt = st.session_state.get("current_start_dt")
    end_dt = st.session_state.get("current_end_dt")

    df_monthly = calculate_monthly_availability(site, equip, months=12, start_dt=start_dt, end_dt=end_dt, mode=mode)
    if not df_monthly.empty:
        months_series = pd.to_datetime(df_monthly["month"])
        month_keys = months_series.dt.strftime("%Y-%m")             
        month_labels = months_series.dt.strftime("%b %Y")            
        month_options = list(dict(zip(month_keys, month_labels)).items())  

        default_keys = list(dict.fromkeys(month_keys)) 

        sel_keys = st.multiselect(
            "Mois à afficher",
            options=[k for k, _ in month_options],
            format_func=lambda k: dict(month_options)[k],
            default=default_keys
        )

        df_monthly = df_monthly[month_keys.isin(sel_keys)].copy()
        df_monthly = df_monthly.sort_values("month")
    if df_monthly.empty:
        st.info("ℹ️ Données mensuelles insuffisantes pour l'affichage.")
    else:
        brut = df_monthly["pct_brut"].astype(float).where(pd.notna(df_monthly["pct_brut"]), None)
        excl = df_monthly["pct_excl"].astype(float).where(pd.notna(df_monthly["pct_excl"]), None)

        fig = go.Figure()
        fig.add_trace(go.Bar(
            x=df_monthly["month"], y=brut, name="Brute",
            text=[f"{v:.1f}%" if v is not None else "" for v in brut],
            textposition="outside",
        ))
        fig.add_trace(go.Bar(
            x=df_monthly["month"], y=excl, name="Avec exclusions",
            text=[f"{v:.1f}%" if v is not None else "" for v in excl],
            textposition="outside",
        ))

        fig.update_layout(
            title="Disponibilité mensuelle",
            xaxis_title="Mois",
            yaxis_title="Disponibilité (%)",
            yaxis=dict(range=[0, 105]),
            barmode="group",
            bargap=0.25,
            hovermode="x",
            legend=dict(orientation="h", yanchor="bottom", y=1.02, xanchor="right", x=1)
        )
        fig.update_xaxes(tickformat="%b %Y")

        st.plotly_chart(fig, use_container_width=True)
        with st.expander("📊 Statistiques détaillées"):
            df_display = df_monthly.copy()
            try:
                mois_labels = pd.to_datetime(df_display["month"]).dt.month_name(locale="fr_FR").str.capitalize() \
                            + " " + pd.to_datetime(df_display["month"]).dt.year.astype(str)
            except Exception:
                _mois = ["janvier","février","mars","avril","mai","juin",
                        "juillet","août","septembre","octobre","novembre","décembre"]
                m = pd.to_datetime(df_display["month"])
                mois_labels = m.dt.month.map(lambda i: _mois[i-1]).str.capitalize() + " " + m.dt.year.astype(str)

            df_display["Mois"] = mois_labels
            df_display = df_display.rename(columns={
                "pct_brut": "Disponibilité brute",
                "pct_excl": "Avec exclusions",
                "total_minutes": "Durée totale"
            })[["Mois", "Disponibilité brute", "Avec exclusions", "Durée totale"]]

            def _fmt_duree(x):
                try:
                    return format_minutes(int(x))  
                except Exception:
                    return "—"

            st.dataframe(
                df_display.style.format({
                    "Disponibilité brute": "{:.2f}%",
                    "Avec exclusions": "{:.2f}%",
                    "Durée totale": _fmt_duree
                }),
                hide_index=True,
                use_container_width=True
            )


def render_global_comparison_tab(start_dt: datetime, end_dt: datetime) -> None:
    """Affiche la vue comparative entre tous les sites."""
    mode = get_current_mode()
    st.header("🌍 Vue générale - Comparaison tous les sites")
    st.caption(
        f"Période analysée : {start_dt.strftime('%Y-%m-%d')} ➜ {end_dt.strftime('%Y-%m-%d')}"
    )

    df_all = load_filtered_blocks(start_dt, end_dt, None, None, mode=mode)

    if df_all is None or df_all.empty:
        st.warning("Aucune donnée disponible pour la vue globale sur la période sélectionnée.")
        return

    if mode == MODE_EQUIPMENT:
        st.subheader("Récap AC / DC1 / DC2")
        if "type_equipement" not in df_all.columns:
            st.info("Les données de type équipement ne sont pas disponibles pour cette vue.")
            return

        base_types = ["AC", "DC1", "DC2"]
        additional_types = [
            t for t in df_all["type_equipement"].dropna().unique().tolist()
            if t not in base_types
        ]
        type_sequence = base_types + additional_types

        site_rows: List[Dict[str, Optional[float]]] = []
        for site, site_df in df_all.groupby("site"):
            site_label = mapping_sites.get(str(site).split("_")[-1], str(site))
            row: Dict[str, Optional[float]] = {"Site": site_label}
            for equip_type in type_sequence:
                type_df = site_df[site_df["type_equipement"] == equip_type]
                column_label = f"{equip_type} (%)"
                if type_df.empty:
                    row[column_label] = math.nan
                else:
                    stats = calculate_availability(type_df, include_exclusions=False)
                    row[column_label] = round(stats["pct_available"], 2)
            site_rows.append(row)

        summary_df = pd.DataFrame(site_rows)
        summary_df = summary_df.dropna(axis=1, how="all")
        if summary_df.empty:
            st.info("Aucune donnée consolidée disponible pour les sites.")
        else:
            summary_df = summary_df.sort_values("Site").reset_index(drop=True)
            column_config = {
                "Site": st.column_config.TextColumn("Site", width="medium"),
            }
            for column in summary_df.columns:
                if column == "Site":
                    continue
                column_config[column] = st.column_config.NumberColumn(
                    column,
                    width="small",
                    format="%.2f%%"
                )

            st.dataframe(
                summary_df,
                hide_index=True,
                use_container_width=True,
                column_config=column_config,
            )

        present_types = [
            t for t in type_sequence
            if not df_all[df_all["type_equipement"] == t].empty
        ]
        if present_types:
            cols = st.columns(len(present_types))
            for col, equip_type in zip(cols, present_types):
                type_df = df_all[df_all["type_equipement"] == equip_type]
                stats_raw = calculate_availability(type_df, include_exclusions=False)
                stats_excl = calculate_availability(type_df, include_exclusions=True)
                delta = stats_excl["pct_available"] - stats_raw["pct_available"]
                col.metric(
                    f"{equip_type} - disponibilité brute",
                    f"{stats_raw['pct_available']:.2f}%",
                    delta=f"{delta:.2f}%",
                    help="Comparaison agrégée sur l'ensemble des sites",
                )
    else:
        st.subheader("Dispo globale par site")
        site_rows = []
        for site, site_df in df_all.groupby("site"):
            stats_raw = calculate_availability(site_df, include_exclusions=False)
            stats_excl = calculate_availability(site_df, include_exclusions=True)
            site_rows.append({
                "Site": mapping_sites.get(str(site).split("_")[-1], str(site)),
                "Disponibilité brute (%)": round(stats_raw["pct_available"], 2),
                "Disponibilité avec exclusions (%)": round(stats_excl["pct_available"], 2),
            })

        summary_df = pd.DataFrame(site_rows)
        if summary_df.empty:
            st.info("Aucune donnée consolidée disponible pour les sites.")
        else:
            summary_df = summary_df.sort_values("Site").reset_index(drop=True)
            st.dataframe(
                summary_df,
                hide_index=True,
                use_container_width=True,
                column_config={
                    "Site": st.column_config.TextColumn("Site", width="medium"),
                    "Disponibilité brute (%)": st.column_config.NumberColumn(
                        "Disponibilité brute (%)",
                        width="medium",
                        format="%.2f%%",
                    ),
                    "Disponibilité avec exclusions (%)": st.column_config.NumberColumn(
                        "Disponibilité avec exclusions (%)",
                        width="medium",
                        format="%.2f%%",
                    ),
                },
            )

        stats_all_raw = calculate_availability(df_all, include_exclusions=False)
        stats_all_excl = calculate_availability(df_all, include_exclusions=True)
        delta = stats_all_excl["pct_available"] - stats_all_raw["pct_available"]
        col1, col2 = st.columns(2)
        col1.metric(
            "Disponibilité brute globale",
            f"{stats_all_raw['pct_available']:.2f}%",
            help="Disponibilité brute de l'ensemble des points de charge",
        )
        col2.metric(
            "Disponibilité avec exclusions globale",
            f"{stats_all_excl['pct_available']:.2f}%",
            delta=f"{delta:.2f}%",
            help="Comparaison brute vs exclusions sur tous les sites",
        )


def render_timeline_tab(site: Optional[str], equip: Optional[str], start_dt: datetime, end_dt: datetime):
    """Affiche l'onglet timeline et annotations."""
    mode = get_current_mode()
    st.header("⏱️ Timeline Détaillée & Annotations")
    
    if not site or not equip:
        st.info("ℹ️ Veuillez sélectionner un site et un équipement spécifiques pour afficher la timeline détaillée.")
        return
    
    with st.spinner("Chargement de la timeline..."):
        df = load_blocks(site, equip, start_dt, end_dt, mode=mode)
    
    if df.empty:
        st.warning("⚠️ Aucune donnée disponible pour cet équipement sur cette période.")
        return
    
    df_plot = df.copy()
    df_plot["start"] = pd.to_datetime(df_plot["date_debut"])
    df_plot["end"] = pd.to_datetime(df_plot["date_fin"])
    df_plot["state"] = df_plot["est_disponible"].map({
        1: "✅ Disponible",
        0: "❌ Indisponible",
        -1: "⚠️ Donnée manquante"
    })

    df_plot["excluded"] = ""
    mask_excluded = (df_plot["is_excluded"] == 1) & (df_plot["est_disponible"] != 1)
    df_plot.loc[mask_excluded, "excluded"] = " (Exclu)"
    df_plot["label"] = df_plot["state"] + df_plot["excluded"]
    
    fig = px.timeline(
        df_plot,
        x_start="start",
        x_end="end",
        y="equipement_id",
        color="label",
        hover_data={
            "cause": True,
            "duration_minutes": True,
            "is_excluded": True,
            "start": "|%Y-%m-%d %H:%M",
            "end": "|%Y-%m-%d %H:%M",
            "label": False,
            "equipement_id": False
        },
        color_discrete_map={
            "✅ Disponible": "#28a745",
            "❌ Indisponible": "#dc3545",
            "❌ Indisponible (Exclu)": "#fd7e14",
            "⚠️ Donnée manquante": "#6c757d",
            "⚠️ Donnée manquante (Exclu)": "#BBDB07"
        }
    )
    
    fig.update_yaxes(autorange="reversed", title="")
    fig.update_xaxes(title="Période")
    fig.update_layout(
        title=f"Timeline - {site} / {equip}",
        showlegend=True,
        height=300
    )
    
    st.plotly_chart(fig, use_container_width=True)
    
    # Tableau des vraies périodes d'indisponibilité (groupées)
    st.markdown("**📋 Périodes d'Indisponibilité Continues :**")
    
    # Filtrer les indisponibilités
    unavailable_periods = df[df["est_disponible"] == 0].copy()
    
    if not unavailable_periods.empty:
        # Trier par date de début
        unavailable_periods = unavailable_periods.sort_values("date_debut").reset_index(drop=True)
        
        # Grouper les périodes continues
        continuous_periods = []
        current_period = None
        
        for _, row in unavailable_periods.iterrows():
            start_time = pd.to_datetime(row["date_debut"])
            end_time = pd.to_datetime(row["date_fin"])
            
            if current_period is None:
                # Première période
                current_period = {
                    "start": start_time,
                    "end": end_time,
                    "causes": [row["cause"] if pd.notna(row["cause"]) else "Non spécifiée"],
                    "excluded": row["is_excluded"] == 1,
                    "duration_minutes": int(row["duration_minutes"])
                }
            else:
                # Vérifier si cette période est continue avec la précédente
                # (écart de moins de 5 minutes considéré comme continu)
                gap_minutes = (start_time - current_period["end"]).total_seconds() / 60
                
                if gap_minutes <= 5:  # Période continue
                    # Étendre la période actuelle
                    current_period["end"] = end_time
                    current_period["causes"].append(row["cause"] if pd.notna(row["cause"]) else "Non spécifiée")
                    current_period["duration_minutes"] += int(row["duration_minutes"])
                    # Si une période est exclue, toute la période continue est considérée comme exclue
                    if row["is_excluded"] == 1:
                        current_period["excluded"] = True
                else:
                    # Nouvelle période - sauvegarder la précédente
                    continuous_periods.append(current_period)
                    # Commencer une nouvelle période
                    current_period = {
                        "start": start_time,
                        "end": end_time,
                        "causes": [row["cause"] if pd.notna(row["cause"]) else "Non spécifiée"],
                        "excluded": row["is_excluded"] == 1,
                        "duration_minutes": int(row["duration_minutes"])
                    }
        
        # Ajouter la dernière période
        if current_period is not None:
            continuous_periods.append(current_period)
        
        if continuous_periods:
            # Préparer les données pour le tableau
            periods_data = []
            for i, period in enumerate(continuous_periods, 1):
                # Calculer la durée totale de la période continue
                total_duration_minutes = int((period["end"] - period["start"]).total_seconds() / 60)
                
                # Créer un résumé des causes (prendre les causes uniques)
                unique_causes = list(set(period["causes"]))
                if len(unique_causes) == 1:
                    cause_summary = unique_causes[0]
                else:
                    cause_summary = f"{len(unique_causes)} causes différentes"
                
                periods_data.append({
                    "Période": f"Période {i}",
                    "Date Début": period["start"].strftime("%Y-%m-%d %H:%M"),
                    "Date Fin": period["end"].strftime("%Y-%m-%d %H:%M"),
                    "Durée": format_minutes(total_duration_minutes),
                    "Durée_Minutes": total_duration_minutes,
                    "Cause": cause_summary,
                    "Exclu": "✅ Oui" if period["excluded"] else "❌ Non"
                })
            
            # Créer le DataFrame et trier par durée décroissante
            periods_df = pd.DataFrame(periods_data)
            periods_sorted = periods_df.sort_values("Durée_Minutes", ascending=False)
            
            st.dataframe(
                periods_sorted[["Période", "Date Début", "Date Fin", "Durée", "Cause", "Exclu"]],
                hide_index=True,
                use_container_width=True,
                column_config={
                    "Période": st.column_config.TextColumn("Période", width="small"),
                    "Date Début": st.column_config.TextColumn("Date Début", width="medium"),
                    "Date Fin": st.column_config.TextColumn("Date Fin", width="medium"),
                    "Durée": st.column_config.TextColumn("Durée", width="medium"),
                    "Cause": st.column_config.TextColumn("Cause", width="large"),
                    "Exclu": st.column_config.TextColumn("Exclu", width="small")
                }
            )
            
            # Métriques rapides
            col1, col2, col3, col4 = st.columns(4)
            with col1:
                st.metric("Total Périodes", len(periods_data))
            with col2:
                total_duration = periods_df["Durée_Minutes"].sum()
                st.metric("Durée Totale", format_minutes(total_duration))
            with col3:
                avg_duration = periods_df["Durée_Minutes"].mean()
                st.metric("Durée Moyenne", format_minutes(int(avg_duration)))
            with col4:
                max_duration = periods_df["Durée_Minutes"].max()
                st.metric("Durée Max", format_minutes(max_duration))
        else:
            st.success("✅ Aucune période d'indisponibilité continue détectée.")
    else:
        st.success("✅ Aucune période d'indisponibilité détectée sur cette période.")
    
    st.divider()
    st.subheader("➕ Ajouter une Annotation")

    mode = st.radio(
        "Afficher",
        options=["Disponibles", "Indisponibles", "Données manquantes"],
        index=1,           
        horizontal=True
    )

    if mode == "Disponibles":
        df_display = df_plot[df_plot["est_disponible"] == 1]
    elif mode == "Indisponibles":
        df_display = df_plot[df_plot["est_disponible"] == 0]
    else:  
        df_display = df_plot[df_plot["est_disponible"] == -1]

    if df_display.empty:
        st.info("ℹ️ Aucun bloc correspondant aux critères d'affichage.")
    else:
        df_display = df_display.sort_values("start").reset_index(drop=True)

        block_labels = []
        for idx, row in df_display.iterrows():
            if row["est_disponible"] == -1:
                status_icon = "⚠️"
            elif row["est_disponible"] == 0:
                status_icon = "❌"
            else:
                status_icon = "✅"

            excl_tag = " [EXCLU]" if row["is_excluded"] == 1 else ""
            start_str = row["start"].strftime("%Y-%m-%d %H:%M")
            end_str = row["end"].strftime("%Y-%m-%d %H:%M")
            cause = row.get("cause", "N/A")
            duration = format_minutes(int(row["duration_minutes"]))

            label = f"{idx}: {status_icon} {start_str} → {end_str} | {cause} | {duration}{excl_tag}"
            block_labels.append(label)

        selected_block_label = st.selectbox(
            "Sélectionner un bloc temporel",
            options=block_labels,
            help="Choisissez le bloc sur lequel ajouter une annotation"
        )

        selected_idx = int(selected_block_label.split(":")[0])
        selected_row = df_display.iloc[selected_idx]
        est_val = int(selected_row["est_disponible"])

        bloc_id = int(selected_row.get("bloc_id", -1))
        source_table = str(selected_row.get("source_table", "") or "")

        allowed_transitions: List[Tuple[int, str]] = []
        if est_val == -1:
            allowed_transitions = [
                (1, "✅ Reclasser en disponible"),
                (0, "❌ Reclasser en indisponible"),
            ]
        elif est_val == 0:
            allowed_transitions = [(1, "✅ Reclasser en disponible")]

        if allowed_transitions and bloc_id > 0 and source_table:
            st.markdown("### 🔄 Reclassement du bloc")
            options = [opt for opt, _ in allowed_transitions]
            labels = {opt: label for opt, label in allowed_transitions}

            with st.form(f"reclass_form_{bloc_id}"):
                new_status = st.radio(
                    "Nouvel état",
                    options=options,
                    index=0,
                    format_func=lambda value: labels.get(value, str(value)),
                    help="Les transitions autorisées sont dictées par les règles métier."
                )
                operator_name = st.text_input(
                    "Opérateur (historisation)",
                    placeholder="ex: Jean Dupont",
                    help="Identifiez la personne responsable de ce reclassement."
                )
                reclass_comment = st.text_area(
                    "Commentaire obligatoire",
                    placeholder="Décrivez la raison du reclassement...",
                    help="Chaque changement doit être historisé avec un commentaire explicite."
                )
                submit_reclass = st.form_submit_button("🔄 Appliquer le reclassement")

                if submit_reclass:
                    comment_txt = reclass_comment.strip()
                    if len(comment_txt) < 10:
                        st.error("❌ Le commentaire doit contenir au moins 10 caractères.")
                    else:
                        try:
                            result = reclassify_block(
                                table_name=source_table,
                                block_id=bloc_id,
                                new_status=int(new_status),
                                user=operator_name.strip() or None,
                                comment=comment_txt,
                            )
                        except ReclassificationError as exc:
                            st.error(f"❌ Reclassement impossible : {exc}")
                        else:
                            st.success(
                                f"✅ Bloc {result.block_id} reclassé en {result.new_status} (table {result.table_name})."
                            )
                            st.balloons()
                            st.rerun()
        elif allowed_transitions:
            st.warning(
                "⚠️ Ce bloc ne peut pas être reclassé car les informations d'identification sont incomplètes."
            )

        with st.form("annotation_form", clear_on_submit=True):
            st.markdown(f"**Bloc sélectionné:** {selected_row['start']} → {selected_row['end']}")
            
            # Ajouter la traduction automatique de la cause du bloc sélectionné
            if est_val != 1:  # Si le bloc n'est pas disponible
                cause_originale = selected_row.get("cause", "Non spécifié")
                equip_current = st.session_state.get("current_equip")
                
                if equip_current and cause_originale != "Non spécifié":
                    cause_traduite = translate_cause_to_text(cause_originale, equip_current)
                    
                    if cause_traduite != cause_originale:
                        st.markdown("**🔧 Cause d'indisponibilité traduite :**")
                        st.info(f"**Original :** {cause_originale}\n\n**Traduit :** {cause_traduite}")
                    else:
                        st.markdown("**🔧 Cause d'indisponibilité :**")
                        st.info(f"**Cause :** {cause_originale}")
                else:
                    st.markdown("**🔧 Cause d'indisponibilité :**")
                    st.info(f"**Cause :** {cause_originale}")
            
            if est_val == 1:
                ann_options = ["Commentaire"]
                ann_help = "Impossible d'exclure un bloc déjà disponible"
                ann_index = 0
            else:
                ann_options = ["Exclusion", "Commentaire"]
                ann_help = "Commentaire: note informative | Exclusion: exclure du calcul de disponibilité"
                ann_index = 0  

            col1, col2 = st.columns(2)
            with col1:
                annotation_type = st.radio(
                    "Type d'annotation",
                    options=ann_options,
                    index=ann_index,
                    horizontal=True,
                    help=ann_help
                )

            with col2:
                user_name = st.text_input(
                    "Votre nom (optionnel)",
                    placeholder="ex: Jean Dupont",
                    help="Identifiez-vous pour traçabilité"
                )

            default_comment = ""
            if annotation_type == "Exclusion" and est_val == -1:
                default_comment = f"Exclusion: données manquantes ({selected_row['start']} → {selected_row['end']})"

            comment = st.text_area(
                "Commentaire / Raison",
                value=default_comment, 
                placeholder="Décrivez la raison de cette annotation...",
                help="Obligatoire - Minimum 10 caractères"
            )

            submitted = st.form_submit_button("✅ Valider l'annotation")

            if submitted:
                if not comment :
                    st.error("❌ Veuillez mettre un commentaire.")
                else:
                    type_db = "commentaire" if annotation_type == "Commentaire" else "exclusion"
                    user = user_name.strip() or "Utilisateur UI"
                    success = create_annotation(
                        site=site,
                        equip=equip,
                        start_dt=selected_row["date_debut"],
                        end_dt=selected_row["date_fin"],
                        annotation_type=type_db,
                        comment=comment.strip(),
                        user=user
                    )
                    if success:
                        st.success(f"✅ {annotation_type} ajoutée avec succès !")
                        st.balloons()
                        st.rerun()

    with st.expander("⚡ Exclusion rapide des données manquantes", expanded=False):
        month_default = datetime.utcnow().date().replace(day=1)
        target_month = st.date_input(
            "Mois concerné",
            value=month_default,
            key="timeline_missing_month_picker",
            help="Choisissez une date dans le mois pour exclure automatiquement toutes les données manquantes.",
        )

        month_start = target_month.replace(day=1)
        if month_start.month == 12:
            next_month = month_start.replace(year=month_start.year + 1, month=1)
        else:
            next_month = month_start.replace(month=month_start.month + 1)

        default_comment = f"Exclusion automatique données manquantes {month_start.strftime('%Y-%m')}"
        bulk_comment = st.text_input(
            "Commentaire appliqué",
            value=default_comment,
            key="timeline_missing_month_comment",
            help="Le commentaire sera répliqué sur chaque exclusion créée.",
        )
        bulk_user = st.text_input(
            "Créé par",
            placeholder="Votre nom",
            key="timeline_missing_month_user",
            help="Identifiez l'opérateur à l'origine de cette exclusion groupée.",
        )

        if st.button(
            "🚫 Exclure toutes les données manquantes du mois",
            use_container_width=True,
            key="timeline_missing_month_button",
        ):
            comment_txt = bulk_comment.strip()
            if len(comment_txt) < 10:
                st.error("❌ Le commentaire doit contenir au moins 10 caractères.")
            else:
                start_dt = datetime.combine(month_start, time.min)
                end_dt = datetime.combine(next_month, time.min)
                user_txt = bulk_user.strip() or "Utilisateur UI"

                with st.spinner("Analyse des données manquantes en cours..."):
                    df_month = load_blocks(site, equip, start_dt, end_dt, mode=mode)

                if df_month is None or df_month.empty:
                    st.info("Aucune donnée disponible sur ce mois pour l'équipement sélectionné.")
                else:
                    pending = df_month[(df_month["est_disponible"] == -1) & (df_month["is_excluded"] == 0)].copy()

                    if pending.empty:
                        st.success("Toutes les données manquantes de ce mois sont déjà exclues.")
                    else:
                        created = 0
                        for _, block in pending.iterrows():
                            start_block = block.get("date_debut")
                            end_block = block.get("date_fin")
                            if pd.isna(start_block) or pd.isna(end_block):
                                continue
                            start_value = (
                                start_block.to_pydatetime()
                                if hasattr(start_block, "to_pydatetime")
                                else start_block
                            )
                            end_value = (
                                end_block.to_pydatetime()
                                if hasattr(end_block, "to_pydatetime")
                                else end_block
                            )
                            if create_annotation(
                                site=site,
                                equip=equip,
                                start_dt=start_value,
                                end_dt=end_value,
                                annotation_type="exclusion",
                                comment=comment_txt,
                                user=user_txt,
                            ):
                                created += 1

                        if created > 0:
                            st.success(
                                f"✅ {created} exclusion(s) ajoutée(s) pour {month_start.strftime('%Y-%m')}"
                            )
                            st.rerun()
                        else:
                            st.warning("Aucune exclusion supplémentaire n'a pu être créée.")

    equip_current = st.session_state.get("current_equip")
    if equip_current:
        cfg = get_equip_config(equip_current)
        with st.expander(f"🧩 Traduction manuelle {cfg['title']} – {cfg['pc_field']} / {cfg['ic_field']}", expanded=False):
            c_ic, c_pc = st.columns(2)
            ic_key = f"manual_ic_{equip_current}"
            pc_key = f"manual_pc_{equip_current}"
            with c_ic:
                ic_input = st.number_input(
                    f"Valeur {cfg['ic_field']} (INT32 signé)",
                    value=st.session_state.get(ic_key, 0), step=1, format="%d",
                    key=ic_key,
                    help="Ex: 0, 1, 2, -1…"
                )
            with c_pc:
                pc_input = st.number_input(
                    f"Valeur {cfg['pc_field']} (INT32 signé)",
                    value=st.session_state.get(pc_key, 0), step=1, format="%d",
                    key=pc_key,
                    help="Ex: 0, 1, 2, -1…"
                )

            if st.button("🔍 Traduire", key=f"manual_translate_{equip_current}"):
                txt = translate_ic_pc(ic_input, pc_input, cfg["ic_map"], cfg["pc_map"])
                st.session_state["cause_traduite"] = txt or ""

            st.text_area(
                "Cause traduite",
                value=st.session_state.get("cause_traduite", ""),
                height=110,
                disabled=True
            )


def render_inline_delete_table(
    df: pd.DataFrame,
    column_settings: List[Tuple[str, str, float]],
    key_prefix: str,
    delete_handler: Callable[[int], bool],
    success_message: str,
    error_message: str,
) -> None:
    """Affiche un tableau avec un bouton de suppression sur chaque ligne."""

    if df.empty:
        return

    columns = [field for field, _, _ in column_settings]
    df_to_display = df[columns].copy()

    weights = [weight for _, _, weight in column_settings] + [0.8]

    header_cols = st.columns(weights)
    for container, (_, header, _) in zip(header_cols[:-1], column_settings):
        container.markdown(f"**{header}**")
    header_cols[-1].markdown("**Action**")

    for _, row in df_to_display.iterrows():
        row_cols = st.columns(weights)
        for container, (field, _, _) in zip(row_cols[:-1], column_settings):
            value = row[field]
            if pd.isna(value) or value == "":
                display_value = "—"
            else:
                display_value = value
            container.write(display_value)

        action_container = row_cols[-1]
        button_key = f"{key_prefix}_delete_{row['id']}"
        with action_container:
            if st.button("🗑️ Supprimer", key=button_key, use_container_width=True):
                row_id = int(row["id"])
                if delete_handler(row_id):
                    st.success(success_message.format(id=row_id))
                    st.rerun()
                else:
                    st.error(error_message.format(id=row_id))


def render_exclusions_tab():
    mode = get_current_mode()
    st.header("🚫 Gestion des Exclusions")
    
    st.markdown("""
    Les **exclusions** permettent de marquer certaines périodes comme ne devant pas être comptabilisées 
    dans le calcul de disponibilité (maintenances planifiées, arrêts programmés, etc.).
    """)
    
    with st.expander("➕ Ajouter une Nouvelle Exclusion", expanded=False):
        sites = get_sites(mode)
        
        if not sites:
            st.error("❌ Aucun site disponible.")
            return
        
        col1, col2 = st.columns(2)
        
        with col1:
            selected_site = st.selectbox(
                "Site",
                options=sites,
                key="excl_site",
                format_func=lambda code: mapping_sites.get(code.split("_")[-1], code),
                help="Sélectionnez le site concerné"
            )
        
        with col2:
            equips = get_equipments(mode, selected_site)
            if not equips:
                st.warning("⚠️ Aucun équipement disponible pour ce site.")
                return
            
            selected_equip = st.selectbox(
                "Équipement",
                options=equips,
                key="excl_equip",
                help="Sélectionnez l'équipement concerné"
            )
        
        col3, col4 = st.columns(2)
        today = datetime.utcnow().date()

        with col3:
            start_date = st.date_input(
                "Date de début",
                value=today,
                key="excl_start",
                help="Date de début de l'exclusion"
            )
            start_time = st.time_input(
                "Heure de début",
                value=time(hour=0, minute=0),
                key="excl_start_time",
                help="Heure de début de l'exclusion"
            )

        with col4:
            end_date = st.date_input(
                "Date de fin",
                value=today + timedelta(days=1),
                min_value=start_date,
                key="excl_end",
                help="Date de fin de l'exclusion"
            )
            end_time = st.time_input(
                "Heure de fin",
                value=time(hour=23, minute=59),
                key="excl_end_time",
                help="Heure de fin de l'exclusion"
            )

        comment = st.text_area(
            "Raison de l'exclusion",
            placeholder="ex: Maintenance planifiée, arrêt programmé pour travaux...",
            key="excl_comment",
            help="Obligatoire - Décrivez la raison de cette exclusion"
        )
        
        user_name = st.text_input(
            "Créé par",
            placeholder="Votre nom",
            key="excl_user",
            help="Votre identité pour traçabilité"
        )
        
        if st.button("✅ Créer l'Exclusion", type="primary", use_container_width=True):
            if not comment or len(comment.strip()) < 10:
                st.error("❌ La raison de l'exclusion doit contenir au moins 10 caractères.")
            else:
                start_dt = datetime.combine(start_date, start_time)
                end_dt = datetime.combine(end_date, end_time)

                if end_dt <= start_dt:
                    st.error("❌ La date/heure de fin doit être postérieure à la date/heure de début.")
                else:
                    user = user_name.strip() or "Utilisateur UI"

                    success = create_annotation(
                        site=selected_site,
                        equip=selected_equip,
                        start_dt=start_dt,
                        end_dt=end_dt,
                        annotation_type="exclusion",
                        comment=comment.strip(),
                        user=user
                    )

                    if success:
                        st.success("✅ Exclusion créée avec succès !")
                        st.rerun()


    st.divider()
    
    st.subheader("📋 Exclusions Existantes")
    df_exclusions = get_annotations(annotation_type="exclusion", limit=200)
    if df_exclusions.empty:
        st.info("ℹ️ Aucune exclusion enregistrée pour le moment.")
    else:
        df_display = df_exclusions.copy()
        df_display["Période"] = df_display.apply(
            lambda r: f"{pd.to_datetime(r['date_debut']).strftime('%Y-%m-%d')} → {pd.to_datetime(r['date_fin']).strftime('%Y-%m-%d')}",
            axis=1
        )
        df_display["Statut"] = df_display["actif"].map({1: "✅ Active", 0: "❌ Inactive"})
        df_display["Créé le"] = pd.to_datetime(df_display["created_at"]).dt.strftime("%Y-%m-%d %H:%M")
        
        columns_config = [
            ("id", "ID", 0.8),
            ("site", "Site", 1.1),
            ("equipement_id", "Équipement", 1.2),
            ("Période", "Période", 1.8),
            ("Statut", "Statut", 1.0),
            ("commentaire", "Commentaire", 2.5),
            ("created_by", "Créé par", 1.2),
            ("Créé le", "Créé le", 1.3),
        ]

        st.caption("Cliquez sur 🗑️ pour supprimer une exclusion directement depuis la liste.")
        render_inline_delete_table(
            df_display,
            column_settings=columns_config,
            key_prefix="exclusion",
            delete_handler=delete_annotation,
            success_message="✅ Exclusion #{id} supprimée !",
            error_message="❌ Échec de suppression pour l'exclusion #{id}."
        )

        st.subheader("⚙️ Gérer une Exclusion")

        col1, col2 = st.columns([2, 1])
        
        with col1:
            selected_id = st.number_input(
                "ID de l'exclusion à gérer",
                min_value=0,
                value=0,
                step=1,
                help="Entrez l'ID de l'exclusion à modifier"
            )
        
        if selected_id > 0:
            selected_excl = df_exclusions[df_exclusions["id"] == selected_id]
            
            if selected_excl.empty:
                st.error(f"❌ Aucune exclusion trouvée avec l'ID {selected_id}")
            else:
                excl_info = selected_excl.iloc[0]
                is_active = excl_info["actif"] == 1
                
                st.info(f"""
                **Exclusion #{selected_id}**  
                📍 Site: {excl_info['site']} | Équipement: {excl_info['equipement_id']}  
                📅 Période: {pd.to_datetime(excl_info['date_debut']).strftime('%Y-%m-%d')} → {pd.to_datetime(excl_info['date_fin']).strftime('%Y-%m-%d')}  
                💬 Commentaire: {excl_info['commentaire']}  
                📊 Statut: {"✅ Active" if is_active else "❌ Inactive"}
                """)
                
                col_btn1, col_info = st.columns([1, 1])

                with col_btn1:
                    if not is_active:
                        if st.button("✅ Activer", use_container_width=True, type="primary"):
                            if toggle_annotation(selected_id, True):
                                st.success(f"✅ Exclusion #{selected_id} activée !")
                                st.rerun()
                    else:
                        if st.button("❌ Désactiver", use_container_width=True):
                            if toggle_annotation(selected_id, False):
                                st.warning(f"⚠️ Exclusion #{selected_id} désactivée !")
                                st.rerun()

                with col_info:
                    st.caption("🗑️ Utilisez la liste ci-dessus pour supprimer une exclusion.")

def render_comments_tab():
    """Affiche l'onglet de gestion des commentaires."""
    st.header("💬 Gestion des Commentaires")
    
    st.markdown("""
    Les **commentaires** sont des annotations informatives qui n'affectent pas 
    le calcul de disponibilité mais permettent de documenter des événements ou observations.
    """)
    
    st.divider()
    
    st.subheader("📋 Commentaires Existants")
    
    df_comments = get_annotations(annotation_type="commentaire", limit=200)
    
    if df_comments.empty:
        st.info("ℹ️ Aucun commentaire enregistré pour le moment.")
    else:
        df_display = df_comments.copy()
        df_display["Période"] = df_display.apply(
            lambda r: f"{pd.to_datetime(r['date_debut']).strftime('%Y-%m-%d %H:%M')} → {pd.to_datetime(r['date_fin']).strftime('%Y-%m-%d %H:%M')}",
            axis=1
        )
        df_display["Créé le"] = pd.to_datetime(df_display["created_at"]).dt.strftime("%Y-%m-%d %H:%M")
        df_display["Statut"] = df_display["actif"].map({1: "✅ Actif", 0: "❌ Inactif"})
        
        columns_config = [
            ("id", "ID", 0.8),
            ("site", "Site", 1.1),
            ("equipement_id", "Équipement", 1.2),
            ("Période", "Période", 1.8),
            ("commentaire", "Commentaire", 2.5),
            ("Statut", "Statut", 1.0),
            ("created_by", "Créé par", 1.2),
            ("Créé le", "Créé le", 1.3),
        ]

        st.caption("Cliquez sur 🗑️ pour supprimer un commentaire directement depuis la liste.")
        render_inline_delete_table(
            df_display,
            column_settings=columns_config,
            key_prefix="comment",
            delete_handler=delete_annotation,
            success_message="✅ Commentaire #{id} supprimé !",
            error_message="❌ Échec de suppression pour le commentaire #{id}."
        )
        
        st.subheader("✏️ Éditer un Commentaire")
        selected_id = st.number_input(
            "ID du commentaire à éditer",
            min_value=0,
            value=0,
            step=1,
            help="Entrez l'ID du commentaire à modifier"
        )
        
        if selected_id > 0:
            selected_comment = df_comments[df_comments["id"] == selected_id]
            
            if selected_comment.empty:
                st.error(f"❌ Aucun commentaire trouvé avec l'ID {selected_id}")
            else:
                comment_info = selected_comment.iloc[0]
                current_text = comment_info["commentaire"]
                
                st.info(f"""
                **Commentaire #{selected_id}**  
                📍 Site: {comment_info['site']} | Équipement: {comment_info['equipement_id']}  
                📅 Période: {pd.to_datetime(comment_info['date_debut']).strftime('%Y-%m-%d %H:%M')} → {pd.to_datetime(comment_info['date_fin']).strftime('%Y-%m-%d %H:%M')}  
                👤 Créé par: {comment_info['created_by']}
                """)
                
                new_text = st.text_area(
                    "Nouveau texte du commentaire",
                    value=current_text,
                    height=150,
                    help="Modifiez le texte du commentaire"
                )
                
                col1, col2 = st.columns(2)

                with col1:
                    if st.button("💾 Enregistrer les modifications", type="primary", use_container_width=True):
                        if not new_text :
                            st.error("❌ Veuillez mettre un commentaire.")
                        else:
                            if update_annotation_comment(selected_id, new_text.strip()):
                                st.success(f"✅ Commentaire #{selected_id} mis à jour !")
                                st.rerun()
                
                with col2:
                    is_active = comment_info["actif"] == 1
                    if is_active:
                        if st.button("❌ Désactiver", use_container_width=True):
                            if toggle_annotation(selected_id, False):
                                st.warning(f"⚠️ Commentaire #{selected_id} désactivé !")
                                st.rerun()
                    else:
                        if st.button("✅ Activer", use_container_width=True):
                            if toggle_annotation(selected_id, True):
                                st.success(f"✅ Commentaire #{selected_id} activé !")
                                st.rerun()

                st.caption("🗑️ Utilisez la liste ci-dessus pour supprimer un commentaire.")



@dataclass
class EquipmentReportDetail:
    """Structure contenant les données préparées pour l'affichage du rapport."""

    name: str
    summary: Optional[Dict[str, str]]
    unavailable_table: pd.DataFrame
    missing_table: pd.DataFrame
    causes_table: pd.DataFrame
    daily_table: pd.DataFrame
    unavailable_minutes: int = 0
    missing_minutes: int = 0
    excluded_events: int = 0


def _prepare_report_summary(
    report_data: Dict[str, pd.DataFrame],
    equipments: List[str],
) -> Tuple[pd.DataFrame, Dict[str, EquipmentReportDetail], Dict[str, float]]:
    """Construit les différentes vues utilisées dans l'onglet rapport."""

    overview_rows: List[Dict[str, object]] = []
    equipment_details: Dict[str, EquipmentReportDetail] = {}

    total_unavailable_minutes = 0
    total_missing_minutes = 0
    total_unavailable_events = 0
    total_missing_events = 0
    total_exclusions = 0
    availability_values: List[float] = []

    jours_fr = {
        'Monday': 'Lundi',
        'Tuesday': 'Mardi',
        'Wednesday': 'Mercredi',
        'Thursday': 'Jeudi',
        'Friday': 'Vendredi',
        'Saturday': 'Samedi',
        'Sunday': 'Dimanche'
    }

    for equip in equipments:
        df = report_data.get(equip)

        if df is None or df.empty:
            overview_rows.append({
                "Équipement": equip,
                "Disponibilité (%)": 0.0,
                "Durée Totale": "0 minute",
                "Périodes d'indisponibilité": 0,
                "Durée indisponible": format_minutes(0),
                "Périodes de données manquantes": 0,
                "Durée manquante": format_minutes(0)
            })

            equipment_details[equip] = EquipmentReportDetail(
                name=equip,
                summary=None,
                unavailable_table=pd.DataFrame(columns=["ID", "Date", "Jour", "Début", "Fin", "Durée", "Cause", "Exclu"]),
                missing_table=pd.DataFrame(columns=["ID", "Date", "Début", "Fin", "Durée", "Exclu"]),
                causes_table=pd.DataFrame(columns=["Cause", "Occurrences", "Durée (min)", "Durée Totale"]),
                daily_table=pd.DataFrame(columns=["Date", "Jour", "Nb Périodes", "Durée Totale", "Première Heure", "Dernière Heure", "% Journée"])
            )
            continue

        summary_row = df[df["ID"] == "RÉSUMÉ"].copy()
        detail_rows = df[df["ID"] != "RÉSUMÉ"].copy()

        summary_dict: Optional[Dict[str, str]] = None
        availability_pct = 0.0

        if not summary_row.empty:
            summary = summary_row.iloc[0]
            pct_match = re.search(r"(\d+\.?\d*)%", str(summary["Statut"]))
            availability_pct = float(pct_match.group(1)) if pct_match else 0.0
            availability_values.append(availability_pct)

            summary_dict = {
                "Disponibilité": str(summary["Statut"]),
                "Durée": str(summary["Durée"]),
                "Site": str(summary["Site"]),
                "Périodes": str(len(detail_rows))
            }

        if "Durée_Minutes" in detail_rows.columns:
            detail_rows["Durée_Minutes"] = detail_rows["Durée_Minutes"].fillna(0).astype(int)
        else:
            detail_rows["Durée_Minutes"] = 0

        unavailable = detail_rows[detail_rows["ID"].str.startswith("IND-")].copy()
        missing = detail_rows[detail_rows["ID"].str.startswith("MISS-")].copy()

        unavailable_minutes = int(unavailable["Durée_Minutes"].sum()) if not unavailable.empty else 0
        missing_minutes = int(missing["Durée_Minutes"].sum()) if not missing.empty else 0
        excluded_events = int(
            (unavailable.get("Exclu", pd.Series(dtype=str)) == "✅ Oui").sum() +
            (missing.get("Exclu", pd.Series(dtype=str)) == "✅ Oui").sum()
        )

        overview_rows.append({
            "Équipement": equip,
            "Disponibilité (%)": round(availability_pct, 2),
            "Durée Totale": summary_dict["Durée"] if summary_dict else "0 minute",
            "Périodes d'indisponibilité": len(unavailable),
            "Durée indisponible": format_minutes(unavailable_minutes),
            "Périodes de données manquantes": len(missing),
            "Durée manquante": format_minutes(missing_minutes)
        })

        def _with_dates(df_source: pd.DataFrame) -> pd.DataFrame:
            if df_source.empty:
                return df_source
            df_display = df_source.copy()
            df_display["Date"] = pd.to_datetime(df_display["Début"]).dt.strftime("%Y-%m-%d")
            df_display["Jour"] = pd.to_datetime(df_display["Début"]).dt.day_name().map(jours_fr)
            return df_display

        unavailable_display = _with_dates(unavailable)
        if not unavailable_display.empty:
            unavailable_display = unavailable_display.sort_values("Durée_Minutes", ascending=False)
            unavailable_display = unavailable_display[[
                "ID", "Date", "Jour", "Début", "Fin", "Durée", "Cause Traduite", "Exclu"
            ]].rename(columns={"Cause Traduite": "Cause"})

        missing_display = _with_dates(missing)
        if not missing_display.empty:
            missing_display = missing_display.sort_values("Durée_Minutes", ascending=False)
            missing_display = missing_display[["ID", "Date", "Début", "Fin", "Durée", "Exclu"]]

        if not unavailable.empty:
            causes_table = (
                unavailable.groupby("Cause Traduite", dropna=False)
                .agg(Occurrences=("ID", "count"), Durée_Minutes=("Durée_Minutes", "sum"))
                .reset_index()
                .sort_values(["Occurrences", "Durée_Minutes"], ascending=[False, False])
            )
            causes_table["Durée Totale"] = causes_table["Durée_Minutes"].apply(lambda x: format_minutes(int(x)))
            causes_table = causes_table.rename(columns={"Cause Traduite": "Cause", "Durée_Minutes": "Durée (min)"})
            causes_table = causes_table[["Cause", "Occurrences", "Durée (min)", "Durée Totale"]].head(5)
        else:
            causes_table = pd.DataFrame(columns=["Cause", "Occurrences", "Durée (min)", "Durée Totale"])

        if not unavailable.empty:
            daily_input = unavailable.rename(columns={"Début": "date_debut", "Fin": "date_fin"})
            daily_table = analyze_daily_unavailability(daily_input)
        else:
            daily_table = pd.DataFrame(columns=["Date", "Jour", "Nb Périodes", "Durée Totale", "Première Heure", "Dernière Heure", "% Journée"])

        equipment_details[equip] = EquipmentReportDetail(
            name=equip,
            summary=summary_dict,
            unavailable_table=unavailable_display,
            missing_table=missing_display,
            causes_table=causes_table,
            daily_table=daily_table,
            unavailable_minutes=unavailable_minutes,
            missing_minutes=missing_minutes,
            excluded_events=excluded_events
        )

        total_unavailable_minutes += unavailable_minutes
        total_missing_minutes += missing_minutes
        total_unavailable_events += len(unavailable)
        total_missing_events += len(missing)
        total_exclusions += excluded_events

    overview_df = pd.DataFrame(overview_rows)

    totals = {
        "average_availability": round(sum(availability_values) / len(availability_values), 2) if availability_values else 0.0,
        "unavailable_events": total_unavailable_events,
        "unavailable_minutes": total_unavailable_minutes,
        "missing_events": total_missing_events,
        "missing_minutes": total_missing_minutes,
        "excluded_events": total_exclusions
    }

    return overview_df, equipment_details, totals


def _render_equipment_detail(detail: EquipmentReportDetail) -> None:
    """Affiche la section détaillée d'un équipement."""

    icons = {"AC": "⚡", "DC1": "🔋", "DC2": "🔋"}
    st.markdown(f"#### {icons.get(detail.name, '🔧')} Équipement {detail.name}")

    if not detail.summary:
        st.info("ℹ️ Aucune donnée disponible pour cet équipement sur la période sélectionnée.")
        return

    col1, col2, col3, col4 = st.columns(4)
    with col1:
        st.metric("Disponibilité", detail.summary.get("Disponibilité", "N/A"))
    with col2:
        st.metric("Durée analysée", detail.summary.get("Durée", "N/A"))
    with col3:
        st.metric("Site", detail.summary.get("Site", "N/A"))
    with col4:
        st.metric(
            "Périodes", detail.summary.get("Périodes", "0"),
            help=f"Indisponibilités: {format_minutes(detail.unavailable_minutes)} | Données manquantes: {format_minutes(detail.missing_minutes)}"
        )

    if not detail.unavailable_table.empty:
        with st.expander("Périodes d'indisponibilité", expanded=False):
            st.dataframe(
                detail.unavailable_table,
                hide_index=True,
                use_container_width=True,
                column_config={
                    "ID": st.column_config.TextColumn("ID", width="small"),
                    "Date": st.column_config.TextColumn("Date", width="small"),
                    "Jour": st.column_config.TextColumn("Jour", width="small"),
                    "Début": st.column_config.TextColumn("Début", width="medium"),
                    "Fin": st.column_config.TextColumn("Fin", width="medium"),
                    "Durée": st.column_config.TextColumn("Durée", width="medium"),
                    "Cause": st.column_config.TextColumn("Cause", width="large"),
                    "Exclu": st.column_config.TextColumn("Exclu", width="small")
                }
            )
    else:
        st.success("✅ Aucune indisponibilité détectée sur cette période.")

    if not detail.missing_table.empty:
        with st.expander("Périodes de données manquantes", expanded=False):
            st.dataframe(
                detail.missing_table,
                hide_index=True,
                use_container_width=True,
                column_config={
                    "ID": st.column_config.TextColumn("ID", width="small"),
                    "Date": st.column_config.TextColumn("Date", width="small"),
                    "Début": st.column_config.TextColumn("Début", width="medium"),
                    "Fin": st.column_config.TextColumn("Fin", width="medium"),
                    "Durée": st.column_config.TextColumn("Durée", width="medium"),
                    "Exclu": st.column_config.TextColumn("Exclu", width="small")
                }
            )

    if not detail.causes_table.empty:
        with st.expander("Top causes d'indisponibilité", expanded=False):
            st.dataframe(
                detail.causes_table,
                hide_index=True,
                use_container_width=True,
                column_config={
                    "Cause": st.column_config.TextColumn("Cause", width="large"),
                    "Occurrences": st.column_config.NumberColumn("Occurrences", width="small"),
                    "Durée (min)": st.column_config.NumberColumn("Durée (min)", width="small"),
                    "Durée Totale": st.column_config.TextColumn("Durée Totale", width="medium")
                }
            )

    if not detail.daily_table.empty:
        with st.expander("Répartition quotidienne", expanded=False):
            daily_sorted = detail.daily_table.copy()
            if "Durée_Minutes" in daily_sorted.columns:
                daily_sorted = daily_sorted.sort_values("Durée_Minutes", ascending=False)
            st.dataframe(
                daily_sorted[["Date", "Jour", "Nb Périodes", "Durée Totale", "Première Heure", "Dernière Heure", "% Journée"]],
                hide_index=True,
                use_container_width=True,
                column_config={
                    "Date": st.column_config.TextColumn("Date", width="small"),
                    "Jour": st.column_config.TextColumn("Jour", width="small"),
                    "Nb Périodes": st.column_config.NumberColumn("Nb Périodes", width="small"),
                    "Durée Totale": st.column_config.TextColumn("Durée Totale", width="medium"),
                    "Première Heure": st.column_config.TextColumn("Première Heure", width="small"),
                    "Dernière Heure": st.column_config.TextColumn("Dernière Heure", width="small"),
                    "% Journée": st.column_config.TextColumn("% Journée", width="small")
                }
            )



def render_report_tab():
    """Affiche l'onglet rapport de disponibilité."""
    mode = get_current_mode()
    st.header("📊 Rapport Exécutif de Disponibilité")

    if mode == MODE_PDC:
        st.markdown("""
        **Rapport complet** pour présentation et analyse des performances des points de charge.
        Cette vue regroupe toutes les métriques clés, analyses détaillées et recommandations spécifiques aux PDC.
        """)
    else:
        st.markdown("""
        **Rapport complet** pour présentation et analyse des performances des équipements AC, DC1, DC2.
        Cette vue regroupe toutes les métriques clés, analyses détaillées et recommandations.
        """)

    site_current = st.session_state.get("current_site")
    start_dt_current = st.session_state.get("current_start_dt")
    end_dt_current = st.session_state.get("current_end_dt")

    if not site_current:
        st.warning("⚠️ Sélectionnez un site spécifique pour générer le rapport.")
        return

    if not start_dt_current or not end_dt_current:
        st.warning("⚠️ Veuillez sélectionner une période dans les filtres pour générer le rapport.")
        return

    with st.spinner("⏳ Génération du rapport exécutif..."):
        report_data = generate_availability_report(start_dt_current, end_dt_current, site_current, mode=mode)

    if not report_data:
        st.warning("⚠️ Aucune donnée disponible pour générer le rapport.")
        return

    equipments = sorted(report_data.keys())
    if not equipments:
        equipments = get_equipments(mode, site_current)
    overview_df, equipment_details, totals = _prepare_report_summary(report_data, equipments)

    analysis_duration = end_dt_current - start_dt_current
    analysis_minutes = int(analysis_duration.total_seconds() // 60)
    if site_current:
        site_suffix = site_current.split("_")[-1]
        site_name = mapping_sites.get(site_suffix)
        site_label = (
            f"{site_current} – {site_name}"
            if site_name
            else site_current
        )
    else:
        site_label = "Tous les sites"
    equipments_available = sum(1 for detail in equipment_details.values() if detail.summary)

    st.markdown("---")

    col1, col2, col3 = st.columns([2, 1, 1])
    with col1:
        st.markdown(f"""
        ### 📋 Informations du Rapport
        - **Site** : {site_label}
        - **Période analysée** : {start_dt_current.strftime('%d/%m/%Y')} → {end_dt_current.strftime('%d/%m/%Y')}
        - **Durée d'analyse** : {analysis_duration.days} jours
        - **Équipements analysés** : {equipments_available}
        """)
    with col2:
        st.metric("Date de génération", datetime.now().strftime("%d/%m/%Y"))
    with col3:
        st.metric("Heure de génération", datetime.now().strftime("%H:%M"))

    st.markdown("---")
    st.subheader("📊 Résumé Exécutif")

    metrics_cols = st.columns(4)
    with metrics_cols[0]:
        st.metric(
            "Disponibilité moyenne",
            f"{totals['average_availability']:.2f}%",
            help="Moyenne des disponibilités par équipement"
        )
    with metrics_cols[1]:
        st.metric(
            "Indisponibilités",
            totals["unavailable_events"],
            help=f"Durée cumulée: {format_minutes(totals['unavailable_minutes'])}"
        )
    with metrics_cols[2]:
        st.metric(
            "Données manquantes",
            totals["missing_events"],
            help=f"Durée cumulée: {format_minutes(totals['missing_minutes'])}"
        )
    with metrics_cols[3]:
        st.metric(
            "Périodes exclues",
            totals["excluded_events"],
            help="Nombre total d'intervalles exclus du calcul"
        )

    st.caption(f"Durée totale analysée : {format_minutes(analysis_minutes)}")

    st.markdown("**📈 Vue d'ensemble des équipements :**")
    if not overview_df.empty:
        overview_display = overview_df.copy()
        overview_display["Disponibilité (%)"] = overview_display["Disponibilité (%)"].map(lambda x: f"{x:.2f}%")
        st.dataframe(
            overview_display,
            hide_index=True,
            use_container_width=True,
            column_config={
                "Équipement": st.column_config.TextColumn("Équipement", width="small"),
                "Disponibilité (%)": st.column_config.TextColumn("Disponibilité (%)", width="medium"),
                "Durée Totale": st.column_config.TextColumn("Durée Totale", width="medium"),
                "Périodes d'indisponibilité": st.column_config.NumberColumn("Indisponibilités", width="small"),
                "Durée indisponible": st.column_config.TextColumn("Durée indisponible", width="medium"),
                "Périodes de données manquantes": st.column_config.NumberColumn("Données manquantes", width="small"),
                "Durée manquante": st.column_config.TextColumn("Durée manquante", width="medium")
            }
        )
    else:
        st.info("ℹ️ Aucune donnée disponible pour la période sélectionnée.")

    st.markdown("---")
    st.subheader("🔧 Analyse détaillée par équipement")

    for equip in equipments:
        detail = equipment_details.get(equip)
        if detail is None:
            st.info(f"ℹ️ Aucune donnée disponible pour {equip}.")
            continue
        _render_equipment_detail(detail)

    st.markdown("---")
    st.subheader("🛠️ Causes principales à analyser")

    all_causes: List[Dict[str, object]] = []
    for detail in equipment_details.values():
        if detail.causes_table.empty:
            continue
        for _, row in detail.causes_table.iterrows():
            all_causes.append({
                "equipement": detail.name,
                "cause": row["Cause"],
                "occurrences": int(row["Occurrences"]),
                "duree_min": int(row.get("Durée (min)", 0))
            })

    if all_causes:
        causes_df = pd.DataFrame(all_causes)
        causes_summary = (
            causes_df.groupby("cause", dropna=False)
            .agg(occurrences=("occurrences", "sum"), duree_min=("duree_min", "sum"))
            .reset_index()
            .sort_values(["occurrences", "duree_min"], ascending=[False, False])
        )
        top_causes = causes_summary.head(3)

        st.markdown("**🔍 Top 3 des causes principales :**")
        cols = st.columns(len(top_causes)) if len(top_causes) > 0 else []
        for idx, (_, cause_row) in enumerate(top_causes.iterrows()):
            with cols[idx]:
                st.metric(
                    f"Cause #{idx + 1}",
                    f"{int(cause_row['occurrences'])} occurrences",
                    help=f"Durée cumulée: {format_minutes(int(cause_row['duree_min']))}"
                )
        if not top_causes.empty:
            st.markdown("**📌 Points d'attention :**")
            for idx, cause_row in enumerate(top_causes.itertuples(), 1):
                st.markdown(
                    f"{idx}. **{cause_row.cause}** — {int(cause_row.occurrences)} occurrences, "
                    f"{format_minutes(int(cause_row.duree_min))} d'indisponibilité cumulée."
                )
    else:
        st.success("✅ Aucune indisponibilité détectée sur la période analysée. Excellente performance !")

CONTRACT_MONTHLY_TABLE = "dispo_contract_monthly"


def _month_bounds(start_dt: datetime, end_dt: datetime) -> Tuple[pd.Timestamp, pd.Timestamp]:
    start = pd.Timestamp(start_dt).to_period("M").to_timestamp()
    end = pd.Timestamp(end_dt).to_period("M").to_timestamp()
    return start, (end + pd.offsets.MonthBegin(1))


def load_stored_contract_monthly(
    site: str,
    start_dt: datetime,
    end_dt: datetime,
) -> pd.DataFrame:
    start_month, end_month = _month_bounds(start_dt, end_dt)
    query = f"""
        SELECT
            period_start,
            t2,
            t3,
            t_sum,
            availability_pct,
            notes,
            computed_at
        FROM {CONTRACT_MONTHLY_TABLE}
        WHERE site = :site
          AND period_start >= :start_month
          AND period_start < :end_month
        ORDER BY period_start
    """
    try:
        df = execute_query(
            query,
            {
                "site": site,
                "start_month": start_month.to_pydatetime(),
                "end_month": end_month.to_pydatetime(),
            },
        )
    except DatabaseError:
        return pd.DataFrame()

    if df.empty:
        return df

    df["period_start"] = pd.to_datetime(df["period_start"], errors="coerce")
    df["Mois"] = df["period_start"].dt.strftime("%Y-%m")
    df["T2"] = df["t2"].astype(int)
    df["T3"] = df["t3"].astype(int)
    df["T(11..16)"] = df["t_sum"].astype(float).round(2)
    df["Disponibilité (%)"] = df["availability_pct"].astype(float).round(2)
    df["Notes"] = df["notes"].fillna("")
    df["Calculé le"] = pd.to_datetime(df["computed_at"], errors="coerce")
    columns = [
        "Mois",
        "T2",
        "T3",
        "T(11..16)",
        "Disponibilité (%)",
        "Notes",
        "Calculé le",
    ]
    return df[columns].sort_values("Mois").reset_index(drop=True)


def render_contract_tab(site: Optional[str], start_dt: datetime, end_dt: datetime) -> None:
    """Affiche les règles contractuelles et charge la disponibilité mensuelle stockée."""
    st.header("📄 Disponibilité contractuel")

    st.markdown("### Formule générale")
    st.markdown(
        r"**Disponibilité (%)** = $\dfrac{T(11..16) + T_3}{T_2} \times 100$"
    )

    st.caption(
        "Le calcul s'effectue sur des pas de 10 minutes, obtenus en moyennant les états échantillonnés"
        " toutes les 5 secondes."
    )

    st.markdown("### Définitions")
    st.markdown(
        "- **T2** : Nombre total de pas de 10 minutes sur la période d'observation (mois ou année).\n"
        "- **T3** : Nombre de pas de 10 minutes durant lesquels la station est arrêtée sur décision"
        " externe (propriétaire, autorité locale, gestionnaire de réseau, maintenance préventive).\n"
        "- **T(11..16)** : Somme des disponibilités calculées pour tous les pas hors T3, à partir des"
        " six points de charge (T11 à T16) avec un poids de 1/6 chacun."
    )

    st.markdown("### Règles par pas (hors T3)")

    st.subheader("A. Condition préalable AC + Batteries")
    st.markdown(
        "- Le pas est pris en compte uniquement si le réseau AC et les batteries DC1 et DC2 sont en"
        " fonctionnement normal ou partiel."
    )
    st.markdown("- **AC indisponible** : la station est indisponible sur le pas (disponibilité = 0).")
    st.markdown(
        "- **Batteries** :\n"
        "  - Une seule colonne indisponible (DC1 **ou** DC2) → la station reste disponible, le calcul"
        " peut continuer.\n"
        "  - Plus d'une colonne indisponible → station indisponible sur le pas (disponibilité = 0)."
    )

    st.subheader("B. Règle PDC (T11…T16)")
    st.markdown(
        "- **1 à 2 PDC indisponibles simultanément** : appliquer un prorata égal au nombre de PDC"
        " disponibles divisé par 6."
    )
    st.markdown(
        "- **3 à 6 PDC indisponibles** : la station est considérée indisponible sur le pas (valeur 0)."
    )

    st.markdown("### Exemple pour un pas")
    st.markdown(
        "Si un PDC est indisponible 1 minute sur 10 et les cinq autres sont disponibles :"
    )
    st.latex(r"T_{pas} = \frac{0.9 + 1 + 1 + 1 + 1 + 1}{6} = 0.9833 \Rightarrow 98.33\%")

    st.markdown("### Agrégation finale sur la période")
    st.markdown(
        "- **T(11..16)** : somme des disponibilités $T_{pas}$ pour tous les pas hors T3.\n"
        "- **T3** : nombre total de pas exclus.\n"
        "- **T2** : nombre total de pas analysés sur la période.\n"
        r"- **Disponibilité (%)** : $\dfrac{T(11..16) + T_3}{T_2} \times 100$."
    )

    st.markdown("---")
    st.subheader("📅 Disponibilité contractuelle mensuelle")
    if not site:
        st.warning("Sélectionnez un site dans les filtres pour calculer la disponibilité contractuelle.")
        return

    with st.spinner("Chargement des indicateurs contractuels..."):
        monthly_df = load_stored_contract_monthly(site, start_dt, end_dt)

    if monthly_df.empty:
        st.info(
            "Aucune donnée contractuelle stockée pour cette période. "
            "Exécutez le script `python Dispo/contract_metrics_job.py <site> <debut> <fin>` "
            "pour alimenter le tableau."
        )
        return

    warning_messages = {
        note.strip()
        for note in monthly_df.get("Notes", pd.Series(dtype=str)).dropna().tolist()
        if note and note.strip()
    }
    for warning in sorted(warning_messages):
        st.warning(warning)

    global_availability = monthly_df["Disponibilité (%)"].mean()
    col1, col2 = st.columns(2)
    with col1:
        st.metric("Disponibilité moyenne", f"{global_availability:.2f}%")
    with col2:
        total_steps = int(monthly_df["T2"].sum())
        st.metric("Nombre total de pas (T2)", f"{total_steps}")

    st.dataframe(
        monthly_df.drop(columns=["Notes"], errors="ignore"),
        hide_index=True,
        use_container_width=True,
        column_config={
            "Mois": st.column_config.TextColumn("Mois", width="medium"),
            "T2": st.column_config.NumberColumn("T2", width="small"),
            "T3": st.column_config.NumberColumn("T3", width="small"),
            "T(11..16)": st.column_config.NumberColumn("T(11..16)", format="%.2f"),
            "Disponibilité (%)": st.column_config.NumberColumn("Disponibilité (%)", format="%.2f"),
            "Calculé le": st.column_config.DatetimeColumn("Calculé le", format="YYYY-MM-DD HH:mm"),
        },
    )

    if "Calculé le" in monthly_df.columns and not monthly_df["Calculé le"].isna().all():
        last_update = monthly_df["Calculé le"].max()
        if pd.notna(last_update):
            st.caption(
                f"Dernière mise à jour contractuelle : {last_update.strftime('%Y-%m-%d %H:%M')}"
            )
    evo_df = monthly_df.copy()
    evo_df = evo_df[pd.notna(evo_df["Disponibilité (%)"])]
    evo_df["__mois_dt"] = pd.to_datetime(evo_df["Mois"] + "-01", errors="coerce")
    evo_df = evo_df.sort_values("__mois_dt")
    evo_df = evo_df.set_index("Mois")
    st.bar_chart(evo_df["Disponibilité (%)"])

def calcul():
    st.header("Réseau AC")
    with st.expander("AC"):
        with st.expander("Conditions de disponibilité"):
            st.markdown("- **Condition** : SEQ01.OLI.A.PC1 = `0` ET SEQ01.OLI.A.IC1 = `0`")
        with st.expander("Conditions d'indisponibilité"):
            st.markdown("Autres valeurs de SEQ01.OLI.A.IC1 et SEQ01.OLI.A.PC1")
            st.markdown("-- La cause d'indisponibilité :")
            st.markdown("  - SEQ01.OLI.A.PC1")
            st.markdown("  - SEQ01.OLI.A.IC1")

    st.header("Batterie DC1")
    with st.expander("DC1"):
        with st.expander("Conditions de disponibilité"):
            st.markdown("- SEQ02.OLI.A.PC1 = `0` ET SEQ02.OLI.A.IC1 = `0`")
            st.markdown("-- OU")
            st.markdown("- SEQ02.OLI.A.PC1 = `4` ET SEQ02.OLI.A.IC1 = `8`")
        with st.expander("Conditions d'indisponibilité"):
            st.markdown("Autres valeurs de SEQ02.OLI.A.IC1 et SEQ02.OLI.A.PC1")
            st.markdown("-- La cause d'indisponibilité :")
            st.markdown("  - SEQ02.OLI.A.PC1")
            st.markdown("  - SEQ02.OLI.A.IC1")

    st.header("Batterie DC2")
    with st.expander("DC2"):
        with st.expander("Conditions de disponibilité"):
            st.markdown("- **Condition** : SEQ03.OLI.A.PC1 = `0` ET SEQ03.OLI.A.IC1 = `0`")
            st.markdown("-- OU")
            st.markdown("- **Condition** : SEQ03.OLI.A.PC1 = `4` ET SEQ03.OLI.A.IC1 = `8`")
        with st.expander("Conditions d'indisponibilité"):
            st.markdown("Autres valeurs de SEQ03.OLI.A.IC1 et SEQ03.OLI.A.PC1")
            st.markdown("-- La cause d'indisponibilité :")
            st.markdown("  - SEQ03.OLI.A.PC1")
            st.markdown("  - SEQ03.OLI.A.IC1")
    st.header("Bornes PDC")

    def pdc_block(name, seq):
        with st.expander(name):
            with st.expander("Conditions de disponibilité"):
                st.markdown("- **Condition 1** : SEQ%s.OLI.A.IC1 = `1024`" % seq)
                st.markdown("- **Condition 2** : SEQ%s.OLI.A.IC1 = `0` ET SEQ%s.OLI.A.PC1 = `0`" % (seq, seq))
            with st.expander("Conditions d'indisponibilité"):
                st.markdown("Autres valeurs de SEQ%s.OLI.A.IC1 et SEQ%s.OLI.A.PC1" % (seq, seq))
                st.markdown("-- La cause d'indisponibilité :")
                st.markdown("  - SEQ%s.OLI.A.PC1" % seq)
                st.markdown("  - SEQ%s.OLI.A.IC1" % seq)
    pdc_block("PDC1", "12")
    pdc_block("PDC2", "22")
    pdc_block("PDC3", "13")
    pdc_block("PDC4", "23")
    pdc_block("PDC5", "14")
    pdc_block("PDC6", "24")


def render_statistics_tab() -> None:
    """Affiche la vue statistique multi-équipements pour chaque site."""

    st.header("📊 Vue Statistique Stations")
    st.caption("Analyse les indisponibilités critiques AC, DC et PDC en excluant les pertes de données.")

    available_sites = get_sites(MODE_EQUIPMENT)
    if not available_sites:
        st.warning("Aucun site disponible pour l'analyse statistique.")
        return

    current_site = st.session_state.get("current_site")
    if current_site and current_site in available_sites:
        default_sites = [current_site]
    else:
        default_sites = available_sites[:1]

    selected_sites = st.multiselect(
        "Sites à analyser",
        options=available_sites,
        default=default_sites,
        format_func=lambda code: mapping_sites.get(code.split("_")[-1], code),
        help="Sélectionnez un ou plusieurs sites pour visualiser leurs statistiques détaillées."
    )

    session_start = st.session_state.get("current_start_dt")
    session_end = st.session_state.get("current_end_dt")

    if not isinstance(session_start, datetime):
        session_start = datetime.now() - timedelta(days=7)
    if not isinstance(session_end, datetime):
        session_end = datetime.now()

    col_start, col_end = st.columns(2)
    start_date = col_start.date_input(
        "Date de début",
        value=session_start.date(),
        max_value=session_end.date(),
        help="Date de début de la fenêtre d'analyse statistique."
    )
    end_date = col_end.date_input(
        "Date de fin",
        value=session_end.date(),
        min_value=start_date,
        help="Date de fin de la fenêtre d'analyse statistique."
    )

    start_dt = datetime.combine(start_date, time.min)
    end_dt = datetime.combine(end_date, time.max)

    st.caption("Les métriques calculées considèrent la station indisponible dès qu'une condition critique est vraie.")

    if not selected_sites:
        st.info("Sélectionnez au moins un site pour afficher la vue statistique.")
        return

    for idx, site in enumerate(selected_sites, start=1):
        site_label = mapping_sites.get(site.split("_")[-1], site)
        st.subheader(f"📍 {site_label} ({site})")

        try:
            with st.spinner(f"Analyse des conditions critiques pour {site_label}..."):
                stats = load_station_statistics(site, start_dt, end_dt)
        except Exception as exc:
            logger.error("Erreur lors de l'analyse statistique pour %s : %s", site, exc)
            st.error(f"❌ Impossible de calculer les statistiques pour {site_label}. {exc}")
            if idx < len(selected_sites):
                st.divider()
            continue

        summary_df = stats.get("summary_df", pd.DataFrame())
        metrics = stats.get("metrics", {})
        timeline_df = stats.get("timeline_df", pd.DataFrame())
        condition_intervals = stats.get("condition_intervals", {})
        downtime_intervals = stats.get("downtime_intervals", [])

        availability_pct = float(metrics.get("availability_pct", 0.0) or 0.0)
        downtime_minutes = int(metrics.get("downtime_minutes", 0) or 0)
        reference_minutes = int(metrics.get("reference_minutes", 0) or 0)
        uptime_minutes = int(metrics.get("uptime_minutes", max(reference_minutes - downtime_minutes, 0)))
        window_minutes = int(metrics.get("window_minutes", 0) or 0)
        coverage_pct = float(metrics.get("coverage_pct", 0.0) or 0.0)
        col1, col2, col3 = st.columns(3)
        with col1:
            st.metric("Disponibilité estimée", f"{availability_pct:.2f}%")
        with col2:
            st.metric("Indisponibilité réelle de la station", format_minutes(downtime_minutes))
        with col3:
            st.metric(
                "Temps analysé",
                format_minutes(reference_minutes),
                help=f"{coverage_pct:.1f}% du total ({format_minutes(window_minutes)})"
            )

        if window_minutes > 0 and coverage_pct < 80:
            st.warning("Couverture partielle des données : certaines périodes n'ont pas pu être analysées.")

        if not summary_df.empty:
            display_df = summary_df.copy()
            display_df["Temps analysé"] = display_df["Temps_Analysé_Minutes"].apply(
                lambda m: format_minutes(int(m))
            )
            display_df["Durée"] = display_df["Durée_Minutes"].apply(
                lambda m: format_minutes(int(m))
            )

            ordered_columns = [
                "Condition",
                "Durée",
                "Temps analysé",
            ]

            display_df = display_df[ordered_columns]

            st.dataframe(
                display_df,
                hide_index=True,
                use_container_width=True,
                column_config={
                    "Condition": st.column_config.TextColumn("Condition", width="large"),
                    "Durée": st.column_config.TextColumn("Durée", width="medium"),
                    "Temps analysé": st.column_config.TextColumn("Temps analysé", width="medium"),
                }
            )
        else:
            st.success("Aucune condition critique détectée sur la période analysée.")

        for label, intervals in condition_intervals.items():
            interval_df = _build_interval_table(intervals)
            if interval_df.empty:
                continue
            with st.expander(f"Détails — {label} ({len(intervals)} période{'s' if len(intervals) > 1 else ''})"):
                table_display = interval_df.copy()
                table_display["Début"] = table_display["Début"].dt.strftime("%Y-%m-%d %H:%M")
                table_display["Fin"] = table_display["Fin"].dt.strftime("%Y-%m-%d %H:%M")
                table_display["Durée"] = table_display["Durée_Minutes"].apply(lambda m: format_minutes(int(m)))
                table_display = table_display.rename(columns={"Durée_Minutes": "Durée (min)"})
                st.dataframe(
                    table_display[["Période", "Début", "Fin", "Durée (min)", "Durée"]],
                    hide_index=True,
                    use_container_width=True,
                )

        downtime_df = _build_interval_table(downtime_intervals)
        if not downtime_df.empty:
            with st.expander(f"Périodes d'indisponibilité réelle de la station ({len(downtime_intervals)})"):
                dt_display = downtime_df.copy()
                dt_display["Début"] = dt_display["Début"].dt.strftime("%Y-%m-%d %H:%M")
                dt_display["Fin"] = dt_display["Fin"].dt.strftime("%Y-%m-%d %H:%M")
                dt_display["Durée"] = dt_display["Durée_Minutes"].apply(lambda m: format_minutes(int(m)))
                dt_display = dt_display.rename(columns={"Durée_Minutes": "Durée (min)"})
                st.dataframe(
                    dt_display[["Période", "Début", "Fin", "Durée (min)", "Durée"]],
                    hide_index=True,
                    use_container_width=True,
                )
        else:
            st.info("Aucune période d'indisponibilité réelle détectée pour la station.")

        if not timeline_df.empty:
            order = ["AC", "DC1", "DC2"] + [f"PDC{i}" for i in range(1, 7)]
            available_order = [item for item in order if item in timeline_df["Equipement"].unique()]
            if not available_order:
                available_order = timeline_df["Equipement"].unique().tolist()

            color_map = {
                "✅ Disponible": "#28a745",
                "❌ Indisponible": "#dc3545",
                "❌ Indisponible (Exclu)": "#fd7e14",
                "⚠️ Donnée manquante": "#6c757d",
                "⚠️ Donnée manquante (Exclu)": "#BBDB07",
                "❓ Inconnu": "#adb5bd",
                "❓ Inconnu (Exclu)": "#868e96",
            }

            fig = px.timeline(
                timeline_df,
                x_start="start",
                x_end="end",
                y="Equipement",
                color="label",
                hover_data={
                    "cause": True,
                    "duration_minutes": True,
                    "start": "|%Y-%m-%d %H:%M",
                    "end": "|%Y-%m-%d %H:%M",
                    "Equipement": False,
                    "label": False,
                },
                category_orders={"Equipement": available_order},
                color_discrete_map=color_map,
            )
            fig.update_yaxes(autorange="reversed", title="")
            fig.update_xaxes(title="Période")
            base_height = 120 + 40 * len(available_order)
            fig.update_layout(
                height=max(360, base_height),
                showlegend=True,
                title=f"Timeline des équipements — {site_label}",
            )
            st.plotly_chart(fig, use_container_width=True)
        else:
            st.warning("Aucune donnée de timeline disponible pour cette période.")

        st.caption(f"Temps disponible estimé : {format_minutes(uptime_minutes)}")

        if idx < len(selected_sites):
            st.divider()


def main():
    """Point d'entrée principal de l'application."""
    
    if "last_cache_clear" not in st.session_state:
        st.session_state["last_cache_clear"] = None
    
    render_header()
    
    st.divider()
    
    site, equip, start_dt, end_dt = render_filters()

    selection_valid = site is not None and equip is not None

    st.session_state["current_site"] = site if selection_valid else None
    st.session_state["current_equip"] = equip if selection_valid else None
    st.session_state["current_start_dt"] = start_dt
    st.session_state["current_end_dt"] = end_dt
    st.session_state["current_mode"] = get_current_mode()

    st.divider()

    if not selection_valid:
        st.error("⚠️ Sélectionnez un site et un équipement spécifiques pour afficher la disponibilité détaillée.")
        df_filtered = pd.DataFrame()
    else:
        with st.spinner("⏳ Chargement des données..."):
            df_filtered = load_filtered_blocks(start_dt, end_dt, site, equip, mode=get_current_mode())

    if df_filtered is None:
        logger.warning("Aucune donnée reçue de load_filtered_blocks, utilisation d'un DataFrame vide")
        df_filtered = pd.DataFrame()

    if not df_filtered.empty:
        st.caption(f"📊 {len(df_filtered)} blocs chargés pour la période sélectionnée")
    
    tabs = st.tabs([
        "📈 Vue d'ensemble",
        "📊 Vue statistique",
        "🌍 Comparaison sites",
        "⏱️ Timeline & Annotations",
        "📊 Rapport",
        "🚫 Exclusions",
        "💬 Commentaires",
        "ℹ️ Info calcul",
        "📄 Contrat",
    ])

    with tabs[0]:
        render_overview_tab(df_filtered)

    with tabs[1]:
        render_statistics_tab()

    with tabs[2]:
        render_global_comparison_tab(start_dt, end_dt)

    with tabs[3]:
        render_timeline_tab(site, equip, start_dt, end_dt)

    with tabs[4]:
        render_report_tab()

    with tabs[5]:
        render_exclusions_tab()

    with tabs[6]:
        render_comments_tab()

    with tabs[7]:
        calcul()

    with tabs[8]:
        render_contract_tab(site, start_dt, end_dt)

    st.divider()
    col1, col2, col3 = st.columns(3)
    
    with col1:
        st.caption("🔧 Dashboard Disponibilité v6.0")
    
    with col2:
        if st.session_state.get("last_cache_clear"):
            last_update = pd.to_datetime(st.session_state["last_cache_clear"]).strftime("%H:%M:%S")
            st.caption(f"🔄 Dernier rafraîchissement: {last_update}")
    
    with col3:
        st.caption("📞 Support: Nidec-ASI")

if __name__ == "__main__":
    try:
        main()
    except Exception as e:
        logger.exception("Erreur fatale dans l'application")
        st.error(f"""
        ❌ **Erreur Critique**
        
        Une erreur inattendue s'est produite:
        ```
        {str(e)}
        ```
        
        Veuillez contacter le support technique si le problème persiste.
        """)
        
        if st.button("🔄 Redémarrer l'application"):
>>>>>>> a98af04b
            st.rerun()<|MERGE_RESOLUTION|>--- conflicted
+++ resolved
@@ -1,4 +1,3 @@
-<<<<<<< HEAD
 #app.py
 import math
 import os
@@ -13,39 +12,10 @@
 import plotly.express as px
 import plotly.graph_objects as go
 import streamlit as st
-=======
-#app.py
-import math
-import os
-import re
-from dataclasses import dataclass
-from datetime import datetime, time, timedelta, timezone
-from itertools import cycle
-from typing import Any, Dict, Optional, List, Tuple, Set, Callable
-import logging
-
-import pandas as pd
-import plotly.express as px
-import plotly.graph_objects as go
-import streamlit as st
->>>>>>> a98af04b
 from sqlalchemy import create_engine, text
 from sqlalchemy.exc import SQLAlchemyError
 
 
-<<<<<<< HEAD
-class ExclusionError(RuntimeError):
-    """Raised when an exclusion operation cannot be completed."""
-
-
-@dataclass
-class ExclusionActionResult:
-    """Represents the outcome of an exclusion related change."""
-
-    table_name: str
-    block_id: int
-    exclusion_id: int
-=======
 class ReclassificationError(RuntimeError):
     """Raised when a reclassification operation cannot be performed."""
 
@@ -56,7 +26,6 @@
 
     table_name: str
     block_id: int
->>>>>>> a98af04b
     previous_status: int
     new_status: int
     changed_by: Optional[str]
@@ -64,7 +33,6 @@
 
 
 _TABLE_NAME_PATTERN = re.compile(r"^[A-Za-z0-9_]+$")
-<<<<<<< HEAD
 from Projects import mapping_sites
 from Binaire import get_equip_config, translate_ic_pc
 
@@ -198,141 +166,6 @@
         logger.error(f"Erreur inattendue: {e}")
         raise DatabaseError(f"Erreur inattendue: {str(e)}")
 
-=======
-from Projects import mapping_sites
-from Binaire import get_equip_config, translate_ic_pc
-
-# Config
-logging.basicConfig(
-    level=logging.INFO,
-    format='%(asctime)s - %(name)s - %(levelname)s - %(message)s'
-)
-logger = logging.getLogger(__name__)
-
-MODE_EQUIPMENT = "equip"
-MODE_PDC = "pdc"
-MODE_LABELS = {
-    MODE_EQUIPMENT: "Disponibilité équipements",
-    MODE_PDC: "Disponibilité points de charge",
-}
-GENERIC_SCOPE_TOKENS = ("tous", "toutes", "all", "global", "ensemble", "général", "general")
-
-
-def get_current_mode() -> str:
-    return st.session_state.get("app_mode", MODE_EQUIPMENT)
-
-
-def set_current_mode(mode: str) -> None:
-    if mode not in MODE_LABELS:
-        mode = MODE_EQUIPMENT
-    st.session_state["app_mode"] = mode
-
-st.set_page_config(
-    layout="wide",
-    page_title="Disponibilité Équipements",
-    page_icon="📊",
-    initial_sidebar_state="expanded"
-)
-
-st.markdown("""
-<style>
-  .stMetric {
-      background-color: #f0f2f6;
-      padding: 12px;
-      border-radius: 10px;
-      box-shadow: 0 2px 4px rgba(0,0,0,0.1);
-  }
-  .stMetric label {
-      font-weight: 400;
-      color: #1f77b4;
-  }
-  div[data-testid="stExpander"] {
-      background-color: #ffffff;
-      border: 1px solid #e0e0e0;
-      border-radius: 5px;
-  }
-  .success-box {
-      padding: 10px;
-      background-color: #d4edda;
-      border-left: 4px solid #28a745;
-      margin: 10px 0;
-  }
-  .warning-box {
-      padding: 10px;
-      background-color: #fff3cd;
-      border-left: 4px solid #ffc107;
-      margin: 10px 0;
-  }
-  .error-box {
-      padding: 10px;
-      background-color: #f8d7da;
-      border-left: 4px solid #dc3545;
-      margin: 10px 0;
-  }
-
-  div[data-testid="stMetricValue"] { font-size: 1.47rem !important; line-height: 1.2; }
-  div[data-testid="stMetricDelta"] { font-size: 0.85rem !important; line-height: 1.1; }
-  div[data-testid="stMetricLabel"] > div { font-size: 1.35rem !important; }
-</style>
-""", unsafe_allow_html=True)
-
-# Config
-def get_db_config() -> Dict[str, str]:
-    return {
-        "user": st.secrets.get("MYSQL_USER", os.getenv("MYSQL_USER", "AdminNidec")),
-        "password": st.secrets.get("MYSQL_PASSWORD", os.getenv("MYSQL_PASSWORD", "u6Ehe987XBSXxa4")),
-        "host": st.secrets.get("MYSQL_HOST", os.getenv("MYSQL_HOST", "141.94.31.144")),
-        "port": int(st.secrets.get("MYSQL_PORT", os.getenv("MYSQL_PORT", 3306))),
-        "database": st.secrets.get("MYSQL_DB", os.getenv("MYSQL_DB", "indicator"))
-    }
-
-@st.cache_resource
-def get_engine():
-    """Crée et retourne l'engine SQLAlchemy avec gestion d'erreurs."""
-    try:
-        config = get_db_config()
-        engine_uri = (
-            f"mysql+pymysql://{config['user']}:{config['password']}"
-            f"@{config['host']}:{config['port']}/{config['database']}"
-            f"?charset=utf8mb4"
-        )
-        engine = create_engine(
-            engine_uri,
-            pool_pre_ping=True,
-            pool_recycle=3600,
-            pool_size=5,
-            max_overflow=10,
-            echo=False
-        )
-        # Test de connexion
-        with engine.connect() as conn:
-            conn.execute(text("SELECT 1"))
-        logger.info("Connexion à la base de données établie avec succès")
-        return engine
-    except Exception as e:
-        logger.error(f"Erreur de connexion à la base de données: {e}")
-        st.error(f"❌ Impossible de se connecter à la base de données: {e}")
-        st.stop()
-
-# Couche Données
-class DatabaseError(Exception):
-    pass
-
-@st.cache_data(ttl=1800, show_spinner=False)
-def execute_query(query: str, params: Optional[Dict] = None) -> pd.DataFrame:
-    try:
-        engine = get_engine()
-        with engine.connect() as conn:
-            df = pd.read_sql_query(text(query), conn, params=params or {})
-        return df
-    except SQLAlchemyError as e:
-        logger.error(f"Erreur SQL: {e}")
-        raise DatabaseError(f"Erreur lors de l'exécution de la requête: {str(e)}")
-    except Exception as e:
-        logger.error(f"Erreur inattendue: {e}")
-        raise DatabaseError(f"Erreur inattendue: {str(e)}")
-
->>>>>>> a98af04b
 def execute_write(query: str, params: Optional[Dict] = None) -> bool:
     """Exécute une requête d'écriture (INSERT, UPDATE, DELETE)."""
     try:
@@ -403,144 +236,90 @@
     )
     row = conn.execute(select_stmt, {"block_id": block_id}).mappings().first()
     if row is None:
-<<<<<<< HEAD
-        raise ExclusionError(
-=======
         raise ReclassificationError(
->>>>>>> a98af04b
             f"Bloc {block_id} introuvable dans la table {table_name}."
         )
 
     try:
         return int(row["est_disponible"])
     except (TypeError, ValueError) as exc:
-<<<<<<< HEAD
-        raise ExclusionError(
-=======
         raise ReclassificationError(
->>>>>>> a98af04b
             f"Valeur 'est_disponible' invalide pour le bloc {block_id}."
         ) from exc
 
 
-<<<<<<< HEAD
+def _validate_reclassification_transition(current_status: int, new_status: int) -> None:
+    """Validate the requested state transition according to business rules."""
+
+    if current_status == 1:
+        raise ReclassificationError(
+            "Les blocs déjà disponibles ne peuvent pas être reclassés."
+        )
+
+    if current_status == 0 and new_status != 1:
+        raise ReclassificationError(
+            "Un bloc indisponible exclu manuellement ne peut être reclassé qu'en disponible."
+        )
+
+    if current_status == -1 and new_status in (0, 1):
+        return
+
+    if current_status == 0 and new_status == 1:
+        return
+
+    raise ReclassificationError(
+        "Transition de statut invalide pour le bloc sélectionné."
+    )
+
+
 def _is_valid_table_name(table_name: str) -> bool:
     return bool(_TABLE_NAME_PATTERN.match(table_name))
 
 
-def _ensure_exclusion_table(conn) -> None:
-    dialect = conn.dialect.name
-    if dialect == "mysql":
-        create_stmt = text(
-            """
-            CREATE TABLE IF NOT EXISTS dispo_blocs_exclusions (
-                id BIGINT UNSIGNED NOT NULL AUTO_INCREMENT,
-                table_name VARCHAR(128) NOT NULL,
-                bloc_id BIGINT UNSIGNED NOT NULL,
-                previous_status TINYINT NOT NULL,
-                exclusion_comment TEXT DEFAULT NULL,
-                applied_by VARCHAR(100) DEFAULT NULL,
-                applied_at TIMESTAMP NOT NULL DEFAULT CURRENT_TIMESTAMP,
-                released_by VARCHAR(100) DEFAULT NULL,
-                release_comment TEXT DEFAULT NULL,
-                released_at TIMESTAMP NULL DEFAULT NULL,
-                PRIMARY KEY (id),
-                UNIQUE KEY uq_block_active (table_name, bloc_id, released_at)
-            ) ENGINE=InnoDB DEFAULT CHARSET=utf8mb4 COLLATE=utf8mb4_unicode_ci
-            """
-        )
-    else:
-        create_stmt = text(
-            """
-            CREATE TABLE IF NOT EXISTS dispo_blocs_exclusions (
-                id INTEGER PRIMARY KEY AUTOINCREMENT,
-                table_name VARCHAR(128) NOT NULL,
-                bloc_id BIGINT NOT NULL,
-                previous_status INTEGER NOT NULL,
-                exclusion_comment TEXT DEFAULT NULL,
-                applied_by VARCHAR(100) DEFAULT NULL,
-                applied_at TIMESTAMP DEFAULT CURRENT_TIMESTAMP,
-                released_by VARCHAR(100) DEFAULT NULL,
-                release_comment TEXT DEFAULT NULL,
-                released_at TIMESTAMP DEFAULT NULL
-            )
-            """
-        )
-    conn.execute(create_stmt)
-
-
-def _get_active_exclusion(conn, table_name: str, block_id: int) -> Optional[Dict[str, Any]]:
-    stmt = text(
-        """
-        SELECT id, previous_status, exclusion_comment, applied_by, applied_at
-        FROM dispo_blocs_exclusions
-        WHERE table_name = :table_name
-          AND bloc_id = :block_id
-          AND released_at IS NULL
-        FOR UPDATE
-        """
-    )
-    row = conn.execute(stmt, {"table_name": table_name, "block_id": block_id}).mappings().first()
-    return dict(row) if row else None
-
-
-def apply_block_exclusion(
+def reclassify_block(
     table_name: str,
     block_id: int,
+    new_status: int,
     *,
     user: Optional[str] = None,
     comment: Optional[str] = None,
-) -> ExclusionActionResult:
+) -> ReclassificationResult:
+    """Apply business rules and persist the reclassification in the database."""
+
+    if new_status not in (0, 1):
+        raise ReclassificationError(
+            "Le nouvel état doit être 0 (indisponible) ou 1 (disponible)."
+        )
+
     if not _is_valid_table_name(table_name):
-        raise ExclusionError("Nom de table invalide pour l'exclusion.")
+        raise ReclassificationError(
+            "Nom de table invalide : uniquement lettres, chiffres et underscores autorisés."
+        )
 
     engine = get_engine()
+
     current_status: Optional[int] = None
-    exclusion_id: Optional[int] = None
 
     try:
         with engine.begin() as conn:
-            _ensure_exclusion_table(conn)
             _ensure_reclassification_history_table(conn)
-
             current_status = _fetch_block_status(conn, table_name, block_id)
-            if current_status == 1:
-                raise ExclusionError("Le bloc est déjà disponible, exclusion inutile.")
-
-            existing = _get_active_exclusion(conn, table_name, block_id)
-            if existing:
-                raise ExclusionError("Une exclusion active existe déjà pour ce bloc.")
+            _validate_reclassification_transition(current_status, new_status)
 
             update_stmt = text(
                 f"""
                 UPDATE `{table_name}`
-                SET est_disponible = 1
+                SET est_disponible = :new_status
                 WHERE id = :block_id
                 """
             )
-            result = conn.execute(update_stmt, {"block_id": block_id})
+            result = conn.execute(
+                update_stmt, {"new_status": new_status, "block_id": block_id}
+            )
             if result.rowcount == 0:
-                raise ExclusionError("Aucun bloc mis à jour lors de l'exclusion.")
-
-            insert_stmt = text(
-                """
-                INSERT INTO dispo_blocs_exclusions
-                    (table_name, bloc_id, previous_status, exclusion_comment, applied_by)
-                VALUES
-                    (:table_name, :bloc_id, :previous_status, :comment, :user)
-                """
-            )
-            res = conn.execute(
-                insert_stmt,
-                {
-                    "table_name": table_name,
-                    "bloc_id": block_id,
-                    "previous_status": current_status,
-                    "comment": comment,
-                    "user": user,
-                },
-            )
-            exclusion_id = res.lastrowid
+                raise ReclassificationError(
+                    f"Aucune ligne mise à jour pour le bloc {block_id} dans {table_name}."
+                )
 
             history_stmt = text(
                 """
@@ -558,211 +337,18 @@
                     "table_name": table_name,
                     "bloc_id": block_id,
                     "old_status": current_status,
-                    "new_status": 1,
+                    "new_status": new_status,
                     "user": user,
                     "comment": comment,
                 },
             )
     except SQLAlchemyError as exc:
-        raise ExclusionError(
-            f"Erreur lors de l'exclusion du bloc {block_id} dans {table_name}: {exc}"
-        ) from exc
-
-    invalidate_cache()
-
-    if current_status is None or exclusion_id is None:
-        raise ExclusionError("Échec de la création de l'exclusion.")
-
-    return ExclusionActionResult(
-        table_name=table_name,
-        block_id=block_id,
-        exclusion_id=int(exclusion_id),
-        previous_status=current_status,
-        new_status=1,
-        changed_by=user,
-        comment=comment,
-    )
-
-
-def release_block_exclusion(
-    table_name: str,
-    block_id: int,
-    *,
-    user: Optional[str] = None,
-    comment: Optional[str] = None,
-) -> ExclusionActionResult:
-    if not _is_valid_table_name(table_name):
-        raise ExclusionError("Nom de table invalide pour l'exclusion.")
-
-    engine = get_engine()
-    active: Optional[Dict[str, Any]] = None
-=======
-def _validate_reclassification_transition(current_status: int, new_status: int) -> None:
-    """Validate the requested state transition according to business rules."""
-
-    if current_status == 1:
-        raise ReclassificationError(
-            "Les blocs déjà disponibles ne peuvent pas être reclassés."
-        )
-
-    if current_status == 0 and new_status != 1:
-        raise ReclassificationError(
-            "Un bloc indisponible exclu manuellement ne peut être reclassé qu'en disponible."
-        )
-
-    if current_status == -1 and new_status in (0, 1):
-        return
-
-    if current_status == 0 and new_status == 1:
-        return
-
-    raise ReclassificationError(
-        "Transition de statut invalide pour le bloc sélectionné."
-    )
-
-
-def _is_valid_table_name(table_name: str) -> bool:
-    return bool(_TABLE_NAME_PATTERN.match(table_name))
-
-
-def reclassify_block(
-    table_name: str,
-    block_id: int,
-    new_status: int,
-    *,
-    user: Optional[str] = None,
-    comment: Optional[str] = None,
-) -> ReclassificationResult:
-    """Apply business rules and persist the reclassification in the database."""
-
-    if new_status not in (0, 1):
-        raise ReclassificationError(
-            "Le nouvel état doit être 0 (indisponible) ou 1 (disponible)."
-        )
-
-    if not _is_valid_table_name(table_name):
-        raise ReclassificationError(
-            "Nom de table invalide : uniquement lettres, chiffres et underscores autorisés."
-        )
-
-    engine = get_engine()
-
->>>>>>> a98af04b
-    current_status: Optional[int] = None
-
-    try:
-        with engine.begin() as conn:
-<<<<<<< HEAD
-            _ensure_exclusion_table(conn)
-            _ensure_reclassification_history_table(conn)
-
-            active = _get_active_exclusion(conn, table_name, block_id)
-            if not active:
-                raise ExclusionError("Aucune exclusion active à lever pour ce bloc.")
-
-            current_status = _fetch_block_status(conn, table_name, block_id)
-
-            restore_stmt = text(
-                f"""
-                UPDATE `{table_name}`
-                SET est_disponible = :previous_status
-                WHERE id = :block_id
-                """
-            )
-            conn.execute(
-                restore_stmt,
-                {
-                    "previous_status": int(active["previous_status"]),
-                    "block_id": block_id,
-                },
-            )
-
-            update_stmt = text(
-                """
-                UPDATE dispo_blocs_exclusions
-                SET released_at = CURRENT_TIMESTAMP,
-                    released_by = :user,
-                    release_comment = :comment
-                WHERE id = :exclusion_id
-                """
-            )
-            conn.execute(
-                update_stmt,
-                {
-                    "exclusion_id": active["id"],
-                    "user": user,
-                    "comment": comment,
-                },
-            )
-=======
-            _ensure_reclassification_history_table(conn)
-            current_status = _fetch_block_status(conn, table_name, block_id)
-            _validate_reclassification_transition(current_status, new_status)
-
-            update_stmt = text(
-                f"""
-                UPDATE `{table_name}`
-                SET est_disponible = :new_status
-                WHERE id = :block_id
-                """
-            )
-            result = conn.execute(
-                update_stmt, {"new_status": new_status, "block_id": block_id}
-            )
-            if result.rowcount == 0:
-                raise ReclassificationError(
-                    f"Aucune ligne mise à jour pour le bloc {block_id} dans {table_name}."
-                )
->>>>>>> a98af04b
-
-            history_stmt = text(
-                """
-                INSERT INTO dispo_reclassements_historique
-                    (table_name, bloc_id, ancien_est_disponible,
-                     nouvel_est_disponible, changed_by, commentaire)
-                VALUES
-                    (:table_name, :bloc_id, :old_status, :new_status,
-                     :user, :comment)
-                """
-            )
-            conn.execute(
-                history_stmt,
-                {
-                    "table_name": table_name,
-                    "bloc_id": block_id,
-                    "old_status": current_status,
-<<<<<<< HEAD
-                    "new_status": int(active["previous_status"]),
-=======
-                    "new_status": new_status,
->>>>>>> a98af04b
-                    "user": user,
-                    "comment": comment,
-                },
-            )
-    except SQLAlchemyError as exc:
-<<<<<<< HEAD
-        raise ExclusionError(
-            f"Erreur lors de la suppression de l'exclusion du bloc {block_id} dans {table_name}: {exc}"
-=======
         raise ReclassificationError(
             f"Erreur lors du reclassement du bloc {block_id} dans {table_name}: {exc}"
->>>>>>> a98af04b
         ) from exc
 
     invalidate_cache()
 
-<<<<<<< HEAD
-    if active is None or current_status is None:
-        raise ExclusionError("Impossible de finaliser la suppression de l'exclusion.")
-
-    return ExclusionActionResult(
-        table_name=table_name,
-        block_id=block_id,
-        exclusion_id=int(active["id"]),
-        previous_status=current_status,
-        new_status=int(active["previous_status"]),
-=======
     if current_status is None:
         raise ReclassificationError(
             "Impossible de déterminer l'état actuel du bloc sélectionné."
@@ -773,7 +359,6 @@
         block_id=block_id,
         previous_status=current_status,
         new_status=new_status,
->>>>>>> a98af04b
         changed_by=user,
         comment=comment,
     )
@@ -784,7 +369,6 @@
     query = "DELETE FROM dispo_annotations WHERE id = :id"
     params = {"id": annotation_id}
     return execute_write(query, params)
-<<<<<<< HEAD
 
 
 def invalidate_cache():
@@ -959,182 +543,6 @@
     batt AS (
         {batt_union}
     ),
-=======
-
-
-def invalidate_cache():
-    """Invalide le cache de données."""
-    st.cache_data.clear()
-    st.session_state["last_cache_clear"] = datetime.utcnow().isoformat()
-    logger.info("Cache invalidé")
-@st.cache_data(ttl=1800, show_spinner=False)
-def _list_ac_tables() -> pd.DataFrame:
-    """
-    Retourne un DF avec colonnes: site_code, table_name
-    pour toutes les tables dispo_blocs_ac_<site> du schéma.
-    """
-    q = """
-    SELECT TABLE_NAME AS table_name
-    FROM information_schema.tables
-    WHERE TABLE_SCHEMA = :db
-      AND TABLE_NAME REGEXP '^dispo_blocs_ac_[0-9]+(_[0-9]+)?$'
-    ORDER BY TABLE_NAME
-    """
-    df = execute_query(q, {"db": get_db_config()["database"]})
-    if df.empty:
-        return pd.DataFrame(columns=["site_code", "table_name"])
-
-    df.columns = [c.lower() for c in df.columns]
-    if "table_name" not in df.columns:
-        return pd.DataFrame(columns=["site_code", "table_name"])
-
-    def _parse(tbl: str) -> pd.Series:
-        t = str(tbl)
-        if t.startswith("dispo_blocs_ac_"):
-            return pd.Series([t[len("dispo_blocs_ac_"):], t])
-        return pd.Series([None, t])
-
-    out = df["table_name"].apply(_parse)
-    out.columns = ["site_code", "table_name"]
-    return out.dropna(subset=["site_code"]).reset_index(drop=True)
-
-
-@st.cache_data(ttl=1800, show_spinner=False)
-def _list_pdc_tables() -> pd.DataFrame:
-    q = """
-    SELECT TABLE_NAME AS table_name
-    FROM information_schema.tables
-    WHERE TABLE_SCHEMA = :db
-      AND TABLE_NAME REGEXP '^dispo_pdc_n[0-9]+_[0-9]+(_[0-9]+)?$'
-    ORDER BY TABLE_NAME
-    """
-    df = execute_query(q, {"db": get_db_config()["database"]})
-    if df.empty:
-        return pd.DataFrame(columns=["site_code", "pdc_id", "table_name"])
-
-    df.columns = [c.lower() for c in df.columns]
-    if "table_name" not in df.columns:
-        return pd.DataFrame(columns=["site_code", "pdc_id", "table_name"])
-
-    def _parse(tbl: str) -> pd.Series:
-        t = str(tbl)
-        prefix = "dispo_pdc_"
-        if not t.startswith(prefix):
-            return pd.Series([None, None, t])
-        payload = t[len(prefix):]
-        parts = payload.split("_", 1)
-        if len(parts) != 2:
-            return pd.Series([None, None, t])
-        num = parts[0].lstrip("nN")
-        pdc_id = f"PDC{num}" if num else None
-        return pd.Series([parts[1], pdc_id, t])
-
-    out = df["table_name"].apply(_parse)
-    out.columns = ["site_code", "pdc_id", "table_name"]
-    return out.dropna(subset=["site_code", "pdc_id"]).reset_index(drop=True)
-
-def _sanitize_scope_options(options: List[str]) -> List[str]:
-    """Supprime les entrées génériques (tous/global) d'une liste."""
-    cleaned: List[str] = []
-    for value in options:
-        if value is None:
-            continue
-        text = str(value).strip()
-        if not text:
-            continue
-        lowered = text.lower()
-        if any(token in lowered for token in ("tous", "toutes", "all", "global", "ensemble")):
-            continue
-        cleaned.append(text)
-    return cleaned
-
-
-def get_sites(mode: str = MODE_EQUIPMENT) -> List[str]:
-    """Récupère la liste des sites en fonction du mode sélectionné."""
-    if mode == MODE_PDC:
-        try:
-            pdc = _list_pdc_tables()
-        except DatabaseError:
-            pdc = pd.DataFrame(columns=["site_code"])
-        if pdc.empty:
-            return []
-        return sorted(_sanitize_scope_options(pdc["site_code"].unique().tolist()))
-
-    try:
-        ac = _list_ac_tables()
-    except DatabaseError:
-        ac = pd.DataFrame(columns=["site_code"])
-    try:
-        bt = _list_batt_tables()
-    except DatabaseError:
-        bt = pd.DataFrame(columns=["site_code", "kind", "table_name"])
-
-    ac_sites = set(ac["site_code"].tolist()) if not ac.empty else set()
-    bt_sites = set(bt["site_code"].tolist()) if not bt.empty else set()
-    return sorted(_sanitize_scope_options(list(ac_sites.union(bt_sites))))
-
-
-def get_equipments(mode: str = MODE_EQUIPMENT, site: Optional[str] = None) -> List[str]:
-    if mode == MODE_PDC:
-        pdc_tbls = _list_pdc_tables()
-        if pdc_tbls.empty:
-            return []
-        if site:
-            subset = pdc_tbls[pdc_tbls["site_code"] == site]
-        else:
-            subset = pdc_tbls
-        return sorted(_sanitize_scope_options(subset["pdc_id"].unique().tolist()))
-
-    equips = set()
-    ac_tbls = _list_ac_tables()
-    bt_tbls = _list_batt_tables()
-
-    if site:
-        if not ac_tbls.empty and (ac_tbls["site_code"] == site).any():
-            equips.add("AC")
-        if not bt_tbls.empty and ((bt_tbls["site_code"] == site) & (bt_tbls["kind"] == "batt")).any():
-            equips.add("DC1")
-        if not bt_tbls.empty and ((bt_tbls["site_code"] == site) & (bt_tbls["kind"] == "batt2")).any():
-            equips.add("DC2")
-    else:
-        if not ac_tbls.empty:
-            equips.add("AC")
-        if not bt_tbls.empty and (bt_tbls["kind"] == "batt").any():
-            equips.add("DC1")
-        if not bt_tbls.empty and (bt_tbls["kind"] == "batt2").any():
-            equips.add("DC2")
-
-    return sorted(_sanitize_scope_options(list(equips)))
-
-
-def _load_blocks_equipment(site: str, equip: str, start_dt: datetime, end_dt: datetime) -> pd.DataFrame:
-    params = {"site": site, "equip": equip, "start": start_dt, "end": end_dt}
-    try:
-        q_view = """
-            SELECT *
-            FROM dispo_blocs_with_exclusion_flag
-            WHERE site = :site
-              AND equipement_id = :equip
-              AND date_debut < :end
-              AND date_fin   > :start
-            ORDER BY date_debut
-        """
-        df = execute_query(q_view, params)
-        if not df.empty and {"bloc_id", "source_table"}.issubset(df.columns):
-            return _normalize_blocks_df(df)
-    except DatabaseError:
-        pass
-
-    batt_union = _batt_union_sql_for_site(site)
-    ac_union = _ac_union_sql_for_site(site)
-    q = f"""
-    WITH ac AS (
-        {ac_union}
-    ),
-    batt AS (
-        {batt_union}
-    ),
->>>>>>> a98af04b
     base AS (
         SELECT
         bloc_id, source_table,
@@ -1152,37 +560,6 @@
     b.bloc_id, b.source_table,
     b.site, b.equipement_id, b.type_equipement, b.date_debut, b.date_fin,
     b.est_disponible, b.cause, b.raw_point_count, b.processed_at, b.batch_id, b.hash_signature,
-<<<<<<< HEAD
-    TIMESTAMPDIFF(MINUTE, b.date_debut, b.date_fin) AS duration_minutes,
-    COALESCE(e.previous_status, b.est_disponible) AS previous_status,
-    CASE WHEN e.id IS NOT NULL THEN 1 ELSE 0 END AS is_excluded,
-    e.id AS exclusion_id,
-    e.applied_by AS exclusion_applied_by,
-    e.applied_at AS exclusion_applied_at,
-    e.exclusion_comment AS exclusion_comment
-    FROM base b
-    LEFT JOIN dispo_blocs_exclusions e
-      ON e.table_name = b.source_table
-     AND e.bloc_id = b.bloc_id
-     AND e.released_at IS NULL
-    WHERE b.equipement_id = :equip
-    AND b.date_debut < :end
-    AND b.date_fin   > :start
-    ORDER BY b.date_debut
-    """
-
-    df = execute_query(q, params)
-    return _normalize_blocks_df(df)
-
-
-def _load_blocks_pdc(site: str, equip: str, start_dt: datetime, end_dt: datetime) -> pd.DataFrame:
-    params = {"site": site, "equip": equip, "start": start_dt, "end": end_dt}
-    union_sql = _pdc_union_sql_for_site(site)
-    q = f"""
-    WITH pdc AS (
-        {union_sql}
-    )
-=======
     TIMESTAMPDIFF(MINUTE, b.date_debut, b.date_fin) AS duration_minutes,
     CASE
         WHEN b.est_disponible <> 1 THEN CAST(EXISTS (
@@ -1213,87 +590,12 @@
     WITH pdc AS (
         {union_sql}
     )
->>>>>>> a98af04b
     SELECT
       p.bloc_id,
       p.source_table,
       p.site,
       p.equipement_id,
       p.type_equipement,
-<<<<<<< HEAD
-      p.date_debut,
-      p.date_fin,
-      p.est_disponible,
-      p.cause,
-      p.raw_point_count,
-      p.processed_at,
-      p.batch_id,
-      p.hash_signature,
-      TIMESTAMPDIFF(MINUTE, p.date_debut, p.date_fin) AS duration_minutes,
-      COALESCE(e.previous_status, p.est_disponible) AS previous_status,
-      CASE WHEN e.id IS NOT NULL THEN 1 ELSE 0 END AS is_excluded,
-      e.id AS exclusion_id,
-      e.applied_by AS exclusion_applied_by,
-      e.applied_at AS exclusion_applied_at,
-      e.exclusion_comment AS exclusion_comment
-    FROM pdc p
-    LEFT JOIN dispo_blocs_exclusions e
-      ON e.table_name = p.source_table
-     AND e.bloc_id = p.bloc_id
-     AND e.released_at IS NULL
-    WHERE p.equipement_id = :equip
-      AND p.date_debut < :end
-      AND p.date_fin   > :start
-    ORDER BY p.date_debut
-    """
-
-    df = execute_query(q, params)
-    return _normalize_blocks_df(df)
-
-
-def load_blocks(site: str, equip: str, start_dt: datetime, end_dt: datetime, mode: Optional[str] = None) -> pd.DataFrame:
-    active_mode = mode or get_current_mode()
-    if active_mode == MODE_PDC:
-        return _load_blocks_pdc(site, equip, start_dt, end_dt)
-    return _load_blocks_equipment(site, equip, start_dt, end_dt)
-
-def _load_filtered_blocks_equipment(start_dt: datetime, end_dt: datetime, site: Optional[str] = None, equip: Optional[str] = None) -> pd.DataFrame:
-    params = {"start": start_dt, "end": end_dt}
-    try:
-        filters = ["date_debut < :end", "date_fin > :start"]
-        if site:
-            filters.append("site = :site"); params["site"] = site
-        if equip:
-            filters.append("equipement_id = :equip"); params["equip"] = equip
-
-        q_view = f"""
-            SELECT * FROM dispo_blocs_with_exclusion_flag
-            WHERE {' AND '.join(filters)}
-            ORDER BY date_debut
-        """
-        df = execute_query(q_view, params)
-        if not df.empty:
-            return _normalize_blocks_df(df)
-    except DatabaseError:
-        pass
-
-    if site:
-        ac_union = _ac_union_sql_for_site(site)
-        batt_union = _batt_union_sql_for_site(site)
-    else:
-        ac_union = _ac_union_sql_all_sites()
-        batt_union = _batt_union_sql_all_sites()
-
-    equip_filter = "AND b.equipement_id = :equip" if equip else ""
-
-    q = f"""
-    WITH ac AS (
-        {ac_union}
-    ),
-    batt AS (
-        {batt_union}
-    ),
-=======
       p.date_debut,
       p.date_fin,
       p.est_disponible,
@@ -1367,7 +669,6 @@
     batt AS (
         {batt_union}
     ),
->>>>>>> a98af04b
     base AS (
         SELECT
         bloc_id, source_table,
@@ -1385,48 +686,6 @@
     b.bloc_id, b.source_table,
     b.site, b.equipement_id, b.type_equipement, b.date_debut, b.date_fin,
     b.est_disponible, b.cause, b.raw_point_count, b.processed_at, b.batch_id, b.hash_signature,
-<<<<<<< HEAD
-    TIMESTAMPDIFF(MINUTE, b.date_debut, b.date_fin) AS duration_minutes,
-    COALESCE(e.previous_status, b.est_disponible) AS previous_status,
-    CASE WHEN e.id IS NOT NULL THEN 1 ELSE 0 END AS is_excluded,
-    e.id AS exclusion_id,
-    e.applied_by AS exclusion_applied_by,
-    e.applied_at AS exclusion_applied_at,
-    e.exclusion_comment AS exclusion_comment
-    FROM base b
-    LEFT JOIN dispo_blocs_exclusions e
-      ON e.table_name = b.source_table
-     AND e.bloc_id = b.bloc_id
-     AND e.released_at IS NULL
-    WHERE b.date_debut < :end
-    AND b.date_fin   > :start
-    {equip_filter}
-    ORDER BY b.date_debut
-    """
-
-    df = execute_query(q, params)
-    return _normalize_blocks_df(df)
-
-
-def _load_filtered_blocks_pdc(start_dt: datetime, end_dt: datetime, site: Optional[str] = None, equip: Optional[str] = None) -> pd.DataFrame:
-    params = {"start": start_dt, "end": end_dt}
-    if site:
-        union_sql = _pdc_union_sql_for_site(site)
-    else:
-        union_sql = _pdc_union_sql_all_sites()
-    if site:
-        params["site"] = site
-    if equip:
-        params["equip"] = equip
-
-    site_filter = "AND p.site = :site" if site else ""
-    equip_filter = "AND p.equipement_id = :equip" if equip else ""
-
-    q = f"""
-    WITH pdc AS (
-        {union_sql}
-    )
-=======
     TIMESTAMPDIFF(MINUTE, b.date_debut, b.date_fin) AS duration_minutes,
     CASE
         WHEN b.est_disponible <> 1 THEN CAST(EXISTS (
@@ -1468,166 +727,11 @@
     WITH pdc AS (
         {union_sql}
     )
->>>>>>> a98af04b
     SELECT
       p.bloc_id,
       p.source_table,
       p.site,
       p.equipement_id,
-<<<<<<< HEAD
-      p.type_equipement,
-      p.date_debut,
-      p.date_fin,
-      p.est_disponible,
-      p.cause,
-      p.raw_point_count,
-      p.processed_at,
-      p.batch_id,
-      p.hash_signature,
-      TIMESTAMPDIFF(MINUTE, p.date_debut, p.date_fin) AS duration_minutes,
-      COALESCE(e.previous_status, p.est_disponible) AS previous_status,
-      CASE WHEN e.id IS NOT NULL THEN 1 ELSE 0 END AS is_excluded,
-      e.id AS exclusion_id,
-      e.applied_by AS exclusion_applied_by,
-      e.applied_at AS exclusion_applied_at,
-      e.exclusion_comment AS exclusion_comment
-    FROM pdc p
-    LEFT JOIN dispo_blocs_exclusions e
-      ON e.table_name = p.source_table
-     AND e.bloc_id = p.bloc_id
-     AND e.released_at IS NULL
-    WHERE p.date_debut < :end
-      AND p.date_fin > :start
-      {site_filter}
-      {equip_filter}
-    ORDER BY p.date_debut
-    """
-
-    df = execute_query(q, params)
-    return _normalize_blocks_df(df)
-
-
-def load_filtered_blocks(start_dt: datetime, end_dt: datetime, site: Optional[str] = None, equip: Optional[str] = None, mode: Optional[str] = None) -> pd.DataFrame:
-    active_mode = mode or get_current_mode()
-    if active_mode == MODE_PDC:
-        return _load_filtered_blocks_pdc(start_dt, end_dt, site, equip)
-    return _load_filtered_blocks_equipment(start_dt, end_dt, site, equip)
-
-# Gestion
-def _insert_annotation(
-    site: str,
-    equip: str,
-    start_dt: datetime,
-    end_dt: datetime,
-    annotation_type: str,
-    comment: str,
-    user: str = "ui",
-) -> bool:
-    """Insère une annotation sans logique additionnelle."""
-    query = """
-        INSERT INTO dispo_annotations
-        (site, equipement_id, date_debut, date_fin, type_annotation, commentaire, actif, created_by)
-        VALUES (:site, :equip, :start, :end, :type, :comment, 1, :user)
-    """
-    params = {
-        "site": site,
-        "equip": equip,
-        "start": start_dt,
-        "end": end_dt,
-        "type": annotation_type,
-        "comment": comment,
-        "user": user
-    }
-    return execute_write(query, params)
-
-
-def create_annotation(
-    site: str,
-    equip: str,
-    start_dt: datetime,
-    end_dt: datetime,
-    annotation_type: str,
-    comment: str,
-    user: str = "ui",
-    cascade: bool = True,
-) -> bool:
-    """Crée une nouvelle annotation et applique les éventuelles règles métiers."""
-    success = _insert_annotation(
-        site=site,
-        equip=equip,
-        start_dt=start_dt,
-        end_dt=end_dt,
-        annotation_type=annotation_type,
-        comment=comment,
-        user=user,
-    )
-
-    if not success:
-        return False
-
-    if (
-        cascade
-        and annotation_type == "exclusion"
-        and equip
-        and equip.upper().startswith("AC")
-    ):
-        for idx in range(1, 7):
-            _insert_annotation(
-                site=site,
-                equip=f"PDC{idx}",
-                start_dt=start_dt,
-                end_dt=end_dt,
-                annotation_type=annotation_type,
-                comment=comment,
-                user=user,
-            )
-
-    return True
-
-@st.cache_data(ttl=1800, show_spinner=False)
-def _list_batt_tables() -> pd.DataFrame:
-    """
-    Retourne un DF avec colonnes: site_code, kind ('batt'|'batt2'), table_name
-    pour toutes les tables dispo_blocs_batt_* et dispo_blocs_batt2_* du schéma.
-    """
-    q = """
-    SELECT TABLE_NAME AS table_name
-    FROM information_schema.tables
-    WHERE TABLE_SCHEMA = :db
-      AND (
-            TABLE_NAME REGEXP '^dispo_blocs_batt_[0-9]+(_[0-9]+)?$'
-         OR TABLE_NAME REGEXP '^dispo_blocs_batt2_[0-9]+(_[0-9]+)?$'
-      )
-    ORDER BY TABLE_NAME
-    """
-    df = execute_query(q, {"db": get_db_config()["database"]})
-    if df.empty:
-        return pd.DataFrame(columns=["site_code", "kind", "table_name"])
-
-    df.columns = [c.lower() for c in df.columns]
-    if "table_name" not in df.columns:
-        return pd.DataFrame(columns=["site_code", "kind", "table_name"])
-
-    def _parse(tbl: str) -> pd.Series:
-        t = str(tbl)
-        if t.startswith("dispo_blocs_batt2_"):
-            return pd.Series([t[len("dispo_blocs_batt2_"):], "batt2", t])
-        if t.startswith("dispo_blocs_batt_"):
-            return pd.Series([t[len("dispo_blocs_batt_"):], "batt", t])
-        return pd.Series([None, None, t])
-
-    out = df["table_name"].apply(_parse)
-    out.columns = ["site_code", "kind", "table_name"]
-    return out.dropna(subset=["site_code","kind"]).reset_index(drop=True)
-
-@st.cache_data(ttl=1800, show_spinner=False)
-def _ac_union_sql_for_site(site: str) -> str:
-    """
-    UNION ALL des tables AC du site (colonnes explicites, sans duration_minutes).
-    """
-    df = _list_ac_tables()
-    if df.empty:
-=======
       p.type_equipement,
       p.date_debut,
       p.date_fin,
@@ -1781,7 +885,6 @@
     """
     df = _list_ac_tables()
     if df.empty:
->>>>>>> a98af04b
         return """SELECT * FROM (
             SELECT CAST(NULL AS SIGNED) AS bloc_id,
                    CAST(NULL AS CHAR) AS source_table,
@@ -1797,15 +900,9 @@
                    CAST(NULL AS CHAR) AS batch_id,
                    CAST(NULL AS CHAR) AS hash_signature
         ) x WHERE 1=0"""
-<<<<<<< HEAD
 
     m = df[df["site_code"] == site]
     if m.empty:
-=======
-
-    m = df[df["site_code"] == site]
-    if m.empty:
->>>>>>> a98af04b
         return """SELECT * FROM (
             SELECT CAST(NULL AS SIGNED) AS bloc_id,
                    CAST(NULL AS CHAR) AS source_table,
@@ -1821,17 +918,10 @@
                    CAST(NULL AS CHAR) AS batch_id,
                    CAST(NULL AS CHAR) AS hash_signature
         ) x WHERE 1=0"""
-<<<<<<< HEAD
 
     parts = []
     for _, r in m.iterrows():
         tbl = r["table_name"]
-=======
-
-    parts = []
-    for _, r in m.iterrows():
-        tbl = r["table_name"]
->>>>>>> a98af04b
         parts.append(f"""
             SELECT
               id AS bloc_id,
@@ -1840,7 +930,6 @@
               est_disponible, cause, raw_point_count, processed_at, batch_id, hash_signature
             FROM `{tbl}`
         """)
-<<<<<<< HEAD
     return " UNION ALL ".join(parts)
 
 @st.cache_data(ttl=1800, show_spinner=False)
@@ -1850,17 +939,6 @@
     """
     df = _list_ac_tables()
     if df.empty:
-=======
-    return " UNION ALL ".join(parts)
-
-@st.cache_data(ttl=1800, show_spinner=False)
-def _ac_union_sql_all_sites() -> str:
-    """
-    UNION ALL de toutes les tables AC (colonnes explicites, sans duration_minutes).
-    """
-    df = _list_ac_tables()
-    if df.empty:
->>>>>>> a98af04b
         return """SELECT * FROM (
             SELECT CAST(NULL AS SIGNED) AS bloc_id,
                    CAST(NULL AS CHAR) AS source_table,
@@ -1876,11 +954,7 @@
                    CAST(NULL AS CHAR) AS batch_id,
                    CAST(NULL AS CHAR) AS hash_signature
         ) x WHERE 1=0"""
-<<<<<<< HEAD
     parts = [
-=======
-    parts = [
->>>>>>> a98af04b
         f"""SELECT
               id AS bloc_id,
               '{tbl}' AS source_table,
@@ -1889,7 +963,6 @@
             FROM `{tbl}`"""
         for tbl in df["table_name"].tolist()
     ]
-<<<<<<< HEAD
     return " UNION ALL ".join(parts)
 
 @st.cache_data(ttl=1800, show_spinner=False)
@@ -1900,18 +973,6 @@
     """
     df = _list_batt_tables()
     if df.empty:
-=======
-    return " UNION ALL ".join(parts)
-
-@st.cache_data(ttl=1800, show_spinner=False)
-def _batt_union_sql_for_site(site: str) -> str:
-    """
-    UNION ALL des tables BATT/BATT2 du site, en listant explicitement les colonnes
-    (pas de duration_minutes ici).
-    """
-    df = _list_batt_tables()
-    if df.empty:
->>>>>>> a98af04b
         return """SELECT * FROM (
             SELECT CAST(NULL AS SIGNED) AS bloc_id,
                    CAST(NULL AS CHAR) AS source_table,
@@ -1927,17 +988,10 @@
                    CAST(NULL AS CHAR) AS batch_id,
                    CAST(NULL AS CHAR) AS hash_signature
         ) x WHERE 1=0"""
-<<<<<<< HEAD
 
     parts = []
     for _, r in df[df["site_code"] == site].iterrows():
         tbl = r["table_name"]
-=======
-
-    parts = []
-    for _, r in df[df["site_code"] == site].iterrows():
-        tbl = r["table_name"]
->>>>>>> a98af04b
         parts.append(f"""
             SELECT
               id AS bloc_id,
@@ -1946,11 +1000,7 @@
               est_disponible, cause, raw_point_count, processed_at, batch_id, hash_signature
             FROM `{tbl}`
         """)
-<<<<<<< HEAD
     if not parts:
-=======
-    if not parts:
->>>>>>> a98af04b
         return """SELECT * FROM (
             SELECT CAST(NULL AS SIGNED) AS bloc_id,
                    CAST(NULL AS CHAR) AS source_table,
@@ -1966,7 +1016,6 @@
                    CAST(NULL AS CHAR) AS batch_id,
                    CAST(NULL AS CHAR) AS hash_signature
         ) x WHERE 1=0"""
-<<<<<<< HEAD
     return " UNION ALL ".join(parts)
 
 @st.cache_data(ttl=1800, show_spinner=False)
@@ -1976,17 +1025,6 @@
     """
     df = _list_batt_tables()
     if df.empty:
-=======
-    return " UNION ALL ".join(parts)
-
-@st.cache_data(ttl=1800, show_spinner=False)
-def _batt_union_sql_all_sites() -> str:
-    """
-    UNION ALL de toutes les tables BATT/BATT2 (pas de duration_minutes ici).
-    """
-    df = _list_batt_tables()
-    if df.empty:
->>>>>>> a98af04b
         return """SELECT * FROM (
             SELECT CAST(NULL AS SIGNED) AS bloc_id,
                    CAST(NULL AS CHAR) AS source_table,
@@ -2010,7 +1048,6 @@
           est_disponible, cause, raw_point_count, processed_at, batch_id, hash_signature
         FROM `{tbl}`
     """ for tbl in df["table_name"].tolist()]
-<<<<<<< HEAD
     return " UNION ALL ".join(parts)
 
 
@@ -2018,15 +1055,6 @@
 def _pdc_union_sql_for_site(site: str) -> str:
     df = _list_pdc_tables()
     if df.empty:
-=======
-    return " UNION ALL ".join(parts)
-
-
-@st.cache_data(ttl=1800, show_spinner=False)
-def _pdc_union_sql_for_site(site: str) -> str:
-    df = _list_pdc_tables()
-    if df.empty:
->>>>>>> a98af04b
         return """SELECT * FROM (
             SELECT CAST(NULL AS SIGNED) AS bloc_id,
                    CAST(NULL AS CHAR) AS source_table,
@@ -2042,7 +1070,6 @@
                    CAST(NULL AS CHAR) AS batch_id,
                    CAST(NULL AS CHAR) AS hash_signature
         ) x WHERE 1=0"""
-<<<<<<< HEAD
 
     subset = df[df["site_code"] == site]
     if subset.empty:
@@ -2063,28 +1090,6 @@
     parts = []
     for _, row in subset.iterrows():
         tbl = row["table_name"]
-=======
-
-    subset = df[df["site_code"] == site]
-    if subset.empty:
-        return """SELECT * FROM (
-            SELECT CAST(NULL AS CHAR) AS site,
-                   CAST(NULL AS CHAR) AS equipement_id,
-                   CAST(NULL AS CHAR) AS type_equipement,
-                   CAST(NULL AS DATETIME) AS date_debut,
-                   CAST(NULL AS DATETIME) AS date_fin,
-                   CAST(NULL AS SIGNED) AS est_disponible,
-                   CAST(NULL AS CHAR) AS cause,
-                   CAST(NULL AS SIGNED) AS raw_point_count,
-                   CAST(NULL AS DATETIME) AS processed_at,
-                   CAST(NULL AS CHAR) AS batch_id,
-                   CAST(NULL AS CHAR) AS hash_signature
-        ) x WHERE 1=0"""
-
-    parts = []
-    for _, row in subset.iterrows():
-        tbl = row["table_name"]
->>>>>>> a98af04b
         parts.append(f"""
             SELECT
               id AS bloc_id,
@@ -2102,7 +1107,6 @@
               hash_signature
             FROM `{tbl}`
         """)
-<<<<<<< HEAD
     return " UNION ALL ".join(parts)
 
 
@@ -2124,29 +1128,6 @@
                    CAST(NULL AS CHAR) AS hash_signature
         ) x WHERE 1=0"""
 
-=======
-    return " UNION ALL ".join(parts)
-
-
-@st.cache_data(ttl=1800, show_spinner=False)
-def _pdc_union_sql_all_sites() -> str:
-    df = _list_pdc_tables()
-    if df.empty:
-        return """SELECT * FROM (
-            SELECT CAST(NULL AS CHAR) AS site,
-                   CAST(NULL AS CHAR) AS equipement_id,
-                   CAST(NULL AS CHAR) AS type_equipement,
-                   CAST(NULL AS DATETIME) AS date_debut,
-                   CAST(NULL AS DATETIME) AS date_fin,
-                   CAST(NULL AS SIGNED) AS est_disponible,
-                   CAST(NULL AS CHAR) AS cause,
-                   CAST(NULL AS SIGNED) AS raw_point_count,
-                   CAST(NULL AS DATETIME) AS processed_at,
-                   CAST(NULL AS CHAR) AS batch_id,
-                   CAST(NULL AS CHAR) AS hash_signature
-        ) x WHERE 1=0"""
-
->>>>>>> a98af04b
     parts = [
         f"""
             SELECT
@@ -2167,33 +1148,6 @@
         """
         for tbl in df["table_name"].tolist()
     ]
-<<<<<<< HEAD
-    return " UNION ALL ".join(parts)
-
-def _normalize_blocks_df(df: pd.DataFrame) -> pd.DataFrame:
-    if df.empty:
-        return df.copy()
-    out = df.copy()
-    for col in ["date_debut", "date_fin", "processed_at", "exclusion_applied_at"]:
-        if col in out.columns:
-            s = pd.to_datetime(out[col], errors="coerce")
-            try:
-                if s.dt.tz is None:
-                    s = s.dt.tz_localize("Europe/Paris", nonexistent="shift_forward", ambiguous="NaT")
-                else:
-                    s = s.dt.tz_convert("Europe/Paris")
-            except Exception:
-                pass
-            out[col] = s
-    for col in [
-        "est_disponible",
-        "raw_point_count",
-        "duration_minutes",
-        "is_excluded",
-        "previous_status",
-        "exclusion_id",
-    ]:
-=======
     return " UNION ALL ".join(parts)
 
 def _normalize_blocks_df(df: pd.DataFrame) -> pd.DataFrame:
@@ -2212,19 +1166,11 @@
                 pass
             out[col] = s
     for col in ["est_disponible","raw_point_count","duration_minutes","is_excluded"]:
->>>>>>> a98af04b
         if col in out.columns:
             out[col] = pd.to_numeric(out[col], errors="coerce").fillna(0).astype(int)
         else:
             if col == "is_excluded":
                 out[col] = 0
-<<<<<<< HEAD
-            elif col == "previous_status":
-                out[col] = 0
-            elif col == "exclusion_id":
-                out[col] = -1
-=======
->>>>>>> a98af04b
     if "bloc_id" in out.columns:
         out["bloc_id"] = pd.to_numeric(out["bloc_id"], errors="coerce").fillna(-1).astype(int)
     elif "id" in out.columns:
@@ -2235,15 +1181,8 @@
         out["source_table"] = out["source_table"].fillna("").astype(str)
     else:
         out["source_table"] = ""
-<<<<<<< HEAD
-    if "previous_status" in out.columns:
-        mask_no_exclusion = out.get("exclusion_id", -1) < 0
-        out.loc[mask_no_exclusion, "previous_status"] = out.loc[mask_no_exclusion, "est_disponible"]
-    else:
-        out["previous_status"] = out.get("est_disponible", 0)
-    for text_col in ["exclusion_comment", "exclusion_applied_by"]:
-        if text_col in out.columns:
-            out[text_col] = out[text_col].fillna("").astype(str)
+    if "is_excluded" in out.columns and "est_disponible" in out.columns:
+        out.loc[out["est_disponible"] == 1, "is_excluded"] = 0
     return out.sort_values("date_debut").reset_index(drop=True)
 
 
@@ -2291,15 +1230,13 @@
             rows.append({"month": month, "pct_brut": 0.0, "pct_excl": 0.0, "total_minutes": 0})
             continue
 
-        current_status = group["est_disponible"]
-        avail_brut = int(group.loc[current_status == 1, "duration_minutes_window"].sum())
-
-        if "previous_status" in group.columns:
-            baseline_status = group["previous_status"].where(group["is_excluded"] == 1, current_status)
-        else:
-            baseline_status = current_status
-
-        avail_excl = int(group.loc[baseline_status == 1, "duration_minutes_window"].sum())
+        avail_brut = int(group.loc[group["est_disponible"] == 1, "duration_minutes_window"].sum())
+        avail_excl = int(
+            group.loc[
+                (group["est_disponible"] == 1) | (group["is_excluded"] == 1),
+                "duration_minutes_window",
+            ].sum()
+        )
 
         rows.append(
             {
@@ -2327,7 +1264,7 @@
 def get_annotations(annotation_type: Optional[str] = None, limit: int = 200) -> pd.DataFrame:
     """Récupère les annotations."""
     query = """
-        SELECT id, site, equipement_id, date_debut, date_fin,
+        SELECT id, site, equipement_id, date_debut, date_fin, 
                type_annotation, commentaire, actif, created_by, created_at
         FROM dispo_annotations
     """
@@ -2344,31 +1281,6 @@
         return execute_query(query, params)
     except DatabaseError as e:
         st.error(f"Erreur lors du chargement des annotations: {e}")
-        return pd.DataFrame()
-
-
-@st.cache_data(ttl=300, show_spinner=False)
-def get_block_exclusions(active_only: bool = True, limit: int = 200) -> pd.DataFrame:
-    """Récupère les exclusions enregistrées directement sur les blocs."""
-
-    query = """
-        SELECT id, table_name, bloc_id, previous_status,
-               exclusion_comment, applied_by, applied_at,
-               released_by, released_at, release_comment
-        FROM dispo_blocs_exclusions
-    """
-    params = {"limit": limit}
-    if active_only:
-        query += " WHERE released_at IS NULL"
-    query += " ORDER BY applied_at DESC LIMIT :limit"
-
-    try:
-        engine = get_engine()
-        with engine.begin() as conn:
-            _ensure_exclusion_table(conn)
-        return execute_query(query, params)
-    except DatabaseError as exc:
-        st.error(f"Erreur lors du chargement des exclusions: {exc}")
         return pd.DataFrame()
 
 # Calculs mois
@@ -2390,14 +1302,25 @@
 
     total = int(df["duration_minutes"].sum())
 
-    status_series = df["est_disponible"].copy()
-    if include_exclusions and "previous_status" in df.columns:
-        status_series = df["previous_status"].where(df["is_excluded"] == 1, df["est_disponible"])
-
-    missing_minutes = int(df.loc[status_series == -1, "duration_minutes"].sum())
-
-    available_mask = status_series == 1
-    unavailable_mask = status_series == 0
+    missing_minutes = int(
+        df.loc[
+            (df["est_disponible"] == -1) & (df["is_excluded"] == 0),
+            "duration_minutes",
+        ].sum()
+    )
+
+    if include_exclusions:
+        available_mask = (
+            (df["est_disponible"] == 1)
+            | ((df["est_disponible"] == 0) & (df["is_excluded"] == 1))
+            | ((df["est_disponible"] == -1) & (df["is_excluded"] == 1))
+        )
+        unavailable_mask = (
+            (df["est_disponible"] == 0) & (df["is_excluded"] == 0)
+        )
+    else:
+        available_mask = df["est_disponible"] == 1
+        unavailable_mask = df["est_disponible"] == 0
 
     available = int(df.loc[available_mask, "duration_minutes"].sum())
     unavailable = int(df.loc[unavailable_mask, "duration_minutes"].sum())
@@ -2480,7 +1403,7 @@
     }
     timeline_df["state"] = timeline_df["est_disponible"].map(state_map).fillna("❓ Inconnu")
     timeline_df["label"] = timeline_df["state"]
-    mask_excl = timeline_df["is_excluded"] == 1
+    mask_excl = (timeline_df["is_excluded"] == 1) & (timeline_df["est_disponible"] != 1)
     timeline_df.loc[mask_excl, "label"] = timeline_df.loc[mask_excl, "state"] + " (Exclu)"
     return timeline_df.sort_values(["Equipement", "start"]).reset_index(drop=True)
 
@@ -2797,13 +1720,89 @@
     if not start_dt or not end_dt:
         end_dt = datetime.utcnow()
         start_dt = (end_dt.replace(day=1) - pd.DateOffset(months=months)).to_pydatetime()
-
-    df = load_filtered_blocks(start_dt, end_dt, site, equip, mode=MODE_EQUIPMENT)
+    params_view = {"start": start_dt, "end": end_dt}
+    q_view = """
+        SELECT site, equipement_id, date_debut, date_fin,
+               est_disponible,
+               TIMESTAMPDIFF(MINUTE, GREATEST(date_debut,:start), LEAST(date_fin,:end)) AS duration_minutes,
+               CASE
+                 WHEN est_disponible <> 1 THEN CAST(EXISTS (
+                   SELECT 1 FROM dispo_annotations a
+                   WHERE a.actif = 1 AND a.type_annotation='exclusion'
+                     AND a.site = site AND a.equipement_id = equipement_id
+                     AND NOT (a.date_fin <= date_debut OR a.date_debut >= date_fin)
+                 ) AS UNSIGNED)
+                 ELSE 0
+               END AS is_excluded
+        FROM dispo_blocs_with_exclusion_flag
+        WHERE date_debut < :end AND date_fin > :start
+    """
+    try:
+        df = execute_query(q_view, params_view)
+        if not df.empty:
+            df = _normalize_blocks_df(df)
+    except DatabaseError:
+        df = pd.DataFrame()
+
+    if df.empty:
+        if site:
+            ac_union   = _ac_union_sql_for_site(site)
+            batt_union = _batt_union_sql_for_site(site)
+            params = {"site": site, "start": start_dt, "end": end_dt}
+            site_filter_ac = ""  
+            site_filter_bt = ""  
+        else:
+            ac_union   = _ac_union_sql_all_sites()
+            batt_union = _batt_union_sql_all_sites()
+            params = {"start": start_dt, "end": end_dt}
+            site_filter_ac = ""
+            site_filter_bt = ""
+
+        equip_clause = "AND b.equipement_id = :equip" if equip else ""
+        if equip:
+            params["equip"] = equip
+
+        q = f"""
+        WITH ac AS (
+            {ac_union}
+        ),
+        batt AS (
+            {batt_union}
+        ),
+        base AS (
+            SELECT
+              site, equipement_id, type_equipement, date_debut, date_fin,
+              est_disponible, cause, raw_point_count, processed_at, batch_id, hash_signature
+            FROM ac {site_filter_ac}
+            UNION ALL
+            SELECT
+              site, equipement_id, type_equipement, date_debut, date_fin,
+              est_disponible, cause, raw_point_count, processed_at, batch_id, hash_signature
+            FROM batt {site_filter_bt}
+        )
+        SELECT
+          b.site, b.equipement_id, b.date_debut, b.date_fin, b.est_disponible,
+          TIMESTAMPDIFF(MINUTE, GREATEST(b.date_debut,:start), LEAST(b.date_fin,:end)) AS duration_minutes,
+          CASE
+            WHEN b.est_disponible <> 1 THEN CAST(EXISTS (
+              SELECT 1 FROM dispo_annotations a
+              WHERE a.actif = 1 AND a.type_annotation='exclusion'
+                AND a.site = b.site AND a.equipement_id = b.equipement_id
+                AND NOT (a.date_fin <= b.date_debut OR a.date_debut >= b.date_fin)
+            ) AS UNSIGNED)
+            ELSE 0
+          END AS is_excluded
+        FROM base b
+        WHERE b.date_debut < :end AND b.date_fin > :start
+          {equip_clause}
+        """
+        df = execute_query(q, params)
+        df = _normalize_blocks_df(df)
+
     if df.empty:
         return df
 
     return _aggregate_monthly_availability(df, start_dt, end_dt)
-
 
 
 @st.cache_data(ttl=1800, show_spinner=False)
@@ -2818,12 +1817,51 @@
         end_dt = datetime.utcnow()
         start_dt = (end_dt.replace(day=1) - pd.DateOffset(months=months)).to_pydatetime()
 
-    df = load_filtered_blocks(start_dt, end_dt, site, equip, mode=MODE_PDC)
+    params = {"start": start_dt, "end": end_dt}
+    if site:
+        union_sql = _pdc_union_sql_for_site(site)
+        params["site"] = site
+        site_filter = "AND p.site = :site"
+    else:
+        union_sql = _pdc_union_sql_all_sites()
+        site_filter = ""
+    equip_filter = "AND p.equipement_id = :equip" if equip else ""
+    if equip:
+        params["equip"] = equip
+
+    q = f"""
+    WITH pdc AS (
+        {union_sql}
+    )
+    SELECT
+      p.site,
+      p.equipement_id,
+      p.date_debut,
+      p.date_fin,
+      p.est_disponible,
+      TIMESTAMPDIFF(MINUTE, GREATEST(p.date_debut,:start), LEAST(p.date_fin,:end)) AS duration_minutes,
+      CASE
+        WHEN p.est_disponible <> 1 THEN CAST(EXISTS (
+          SELECT 1 FROM dispo_annotations a
+          WHERE a.actif = 1 AND a.type_annotation='exclusion'
+            AND a.site = p.site AND a.equipement_id = p.equipement_id
+            AND NOT (a.date_fin <= p.date_debut OR a.date_debut >= p.date_fin)
+        ) AS UNSIGNED)
+        ELSE 0
+      END AS is_excluded
+    FROM pdc p
+    WHERE p.date_debut < :end AND p.date_fin > :start
+      {site_filter}
+      {equip_filter}
+    """
+
+    df = execute_query(q, params)
+    df = _normalize_blocks_df(df)
+
     if df.empty:
         return df
 
     return _aggregate_monthly_availability(df, start_dt, end_dt)
-
 
 
 def calculate_monthly_availability(
@@ -3038,21 +2076,18 @@
             {union_sql}
         )
         SELECT
-          b.bloc_id,
           b.site, b.equipement_id, b.date_debut, b.date_fin, b.est_disponible, b.cause,
           TIMESTAMPDIFF(MINUTE, GREATEST(b.date_debut,:start), LEAST(b.date_fin,:end)) AS duration_minutes,
-          COALESCE(e.previous_status, b.est_disponible) AS previous_status,
-          CASE WHEN e.id IS NOT NULL THEN 1 ELSE 0 END AS is_excluded,
-          e.id AS exclusion_id,
-          e.applied_by AS exclusion_applied_by,
-          e.applied_at AS exclusion_applied_at,
-          e.exclusion_comment AS exclusion_comment,
-          b.source_table
+          CASE
+            WHEN b.est_disponible <> 1 THEN CAST(EXISTS (
+              SELECT 1 FROM dispo_annotations a
+              WHERE a.actif = 1 AND a.type_annotation='exclusion'
+                AND a.site = b.site AND a.equipement_id = b.equipement_id
+                AND NOT (a.date_fin <= b.date_debut OR a.date_debut >= b.date_fin)
+            ) AS UNSIGNED)
+            ELSE 0
+          END AS is_excluded
         FROM base b
-        LEFT JOIN dispo_blocs_exclusions e
-          ON e.table_name = b.source_table
-         AND e.bloc_id = b.bloc_id
-         AND e.released_at IS NULL
         WHERE b.date_debut < :end AND b.date_fin > :start
           {site_filter}
         ORDER BY b.equipement_id, b.date_debut
@@ -3089,21 +2124,18 @@
             FROM batt {site_filter_bt}
         )
         SELECT
-          b.bloc_id,
           b.site, b.equipement_id, b.date_debut, b.date_fin, b.est_disponible, b.cause,
           TIMESTAMPDIFF(MINUTE, GREATEST(b.date_debut,:start), LEAST(b.date_fin,:end)) AS duration_minutes,
-          COALESCE(e.previous_status, b.est_disponible) AS previous_status,
-          CASE WHEN e.id IS NOT NULL THEN 1 ELSE 0 END AS is_excluded,
-          e.id AS exclusion_id,
-          e.applied_by AS exclusion_applied_by,
-          e.applied_at AS exclusion_applied_at,
-          e.exclusion_comment AS exclusion_comment,
-          b.source_table
+          CASE
+            WHEN b.est_disponible <> 1 THEN CAST(EXISTS (
+              SELECT 1 FROM dispo_annotations a
+              WHERE a.actif = 1 AND a.type_annotation='exclusion'
+                AND a.site = b.site AND a.equipement_id = b.equipement_id
+                AND NOT (a.date_fin <= b.date_debut OR a.date_debut >= b.date_fin)
+            ) AS UNSIGNED)
+            ELSE 0
+          END AS is_excluded
         FROM base b
-        LEFT JOIN dispo_blocs_exclusions e
-          ON e.table_name = b.source_table
-         AND e.bloc_id = b.bloc_id
-         AND e.released_at IS NULL
         WHERE b.date_debut < :end AND b.date_fin > :start
         ORDER BY b.equipement_id, b.date_debut
         """
@@ -3923,7 +2955,7 @@
     })
 
     df_plot["excluded"] = ""
-    mask_excluded = df_plot["is_excluded"] == 1
+    mask_excluded = (df_plot["is_excluded"] == 1) & (df_plot["est_disponible"] != 1)
     df_plot.loc[mask_excluded, "excluded"] = " (Exclu)"
     df_plot["label"] = df_plot["state"] + df_plot["excluded"]
     
@@ -3944,7 +2976,6 @@
         },
         color_discrete_map={
             "✅ Disponible": "#28a745",
-            "✅ Disponible (Exclu)": "#17a2b8",
             "❌ Indisponible": "#dc3545",
             "❌ Indisponible (Exclu)": "#fd7e14",
             "⚠️ Donnée manquante": "#6c757d",
@@ -4131,3446 +3162,6 @@
         bloc_id = int(selected_row.get("bloc_id", -1))
         source_table = str(selected_row.get("source_table", "") or "")
 
-        active_exclusion = bool(int(selected_row.get("is_excluded", 0)))
-        exclusion_id = selected_row.get("exclusion_id")
-
-        st.markdown("### 🚫 Gestion de l'exclusion du bloc")
-        if bloc_id <= 0 or not source_table:
-            st.warning(
-                "⚠️ Impossible d'identifier ce bloc dans la base : aucune action d'exclusion n'est possible."
-            )
-        else:
-            if active_exclusion:
-                st.info("Ce bloc est actuellement exclu des calculs.")
-                applied_by = selected_row.get("exclusion_applied_by")
-                applied_at = selected_row.get("exclusion_applied_at")
-                applied_comment = selected_row.get("exclusion_comment")
-                previous_status = int(selected_row.get("previous_status", est_val))
-
-                with st.expander("Détails de l'exclusion active", expanded=True):
-                    st.write(
-                        {
-                            "Exclusion #": exclusion_id or "—",
-                            "Appliquée par": applied_by or "—",
-                            "Appliquée le": applied_at.strftime("%Y-%m-%d %H:%M") if isinstance(applied_at, datetime) else str(applied_at or "—"),
-                            "Statut initial": {1: "Disponible", 0: "Indisponible", -1: "Donnée manquante"}.get(previous_status, "Inconnu"),
-                            "Commentaire": applied_comment or "—",
-                        }
-                    )
-
-                with st.form(f"release_exclusion_{bloc_id}"):
-                    release_operator = st.text_input(
-                        "Opérateur (historisation)",
-                        value="",
-                        placeholder="ex: Jean Dupont",
-                        help="Identifiez la personne qui supprime l'exclusion.",
-                    )
-                    release_comment = st.text_area(
-                        "Commentaire de réactivation",
-                        placeholder="Décrivez pourquoi cette exclusion est levée...",
-                        help="Un commentaire détaillé est requis pour tracer le rollback.",
-                    )
-                    submit_release = st.form_submit_button("♻️ Lever l'exclusion et restaurer l'état d'origine")
-
-                    if submit_release:
-                        release_txt = release_comment.strip()
-                        if len(release_txt) < 5:
-                            st.error("❌ Le commentaire doit contenir au moins 5 caractères.")
-                        else:
-                            try:
-                                result = release_block_exclusion(
-                                    table_name=source_table,
-                                    block_id=bloc_id,
-                                    user=release_operator.strip() or None,
-                                    comment=release_txt,
-                                )
-                            except ExclusionError as exc:
-                                st.error(f"❌ Impossible de lever l'exclusion : {exc}")
-                            else:
-                                st.success(
-                                    f"✅ Bloc {result.block_id} restauré avec le statut {result.new_status} (table {result.table_name})."
-                                )
-                                st.balloons()
-                                st.rerun()
-            else:
-                st.warning("Ce bloc est actuellement comptabilisé normalement.")
-                with st.form(f"apply_exclusion_{bloc_id}"):
-                    exclusion_operator = st.text_input(
-                        "Opérateur (historisation)",
-                        value="",
-                        placeholder="ex: Jean Dupont",
-                        help="Identifiez la personne à l'origine de l'exclusion.",
-                    )
-                    exclusion_comment = st.text_area(
-                        "Commentaire obligatoire",
-                        placeholder="Décrivez pourquoi cette période doit être exclue...",
-                        help="Ce commentaire sera stocké pour permettre un rollback.",
-                    )
-                    submit_exclusion = st.form_submit_button("🚫 Exclure ce bloc et le marquer comme disponible")
-
-                    if submit_exclusion:
-                        comment_txt = exclusion_comment.strip()
-                        if len(comment_txt) < 5:
-                            st.error("❌ Le commentaire doit contenir au moins 5 caractères.")
-                        else:
-                            try:
-                                result = apply_block_exclusion(
-                                    table_name=source_table,
-                                    block_id=bloc_id,
-                                    user=exclusion_operator.strip() or None,
-                                    comment=comment_txt,
-                                )
-                            except ExclusionError as exc:
-                                st.error(f"❌ Impossible de créer l'exclusion : {exc}")
-                            else:
-                                st.success(
-                                    f"✅ Bloc {result.block_id} exclu et marqué disponible (table {result.table_name})."
-                                )
-                                st.balloons()
-                                st.rerun()
-
-            else:
-                st.warning("Ce bloc est actuellement comptabilisé normalement.")
-                with st.form(f"apply_exclusion_{bloc_id}"):
-                    exclusion_operator = st.text_input(
-                        "Opérateur (historisation)",
-                        value="",
-                        placeholder="ex: Jean Dupont",
-                        help="Identifiez la personne à l'origine de l'exclusion.",
-                    )
-                    exclusion_comment = st.text_area(
-                        "Commentaire obligatoire",
-                        placeholder="Décrivez pourquoi cette période doit être exclue...",
-                        help="Ce commentaire sera stocké pour permettre un rollback.",
-                    )
-                    submit_exclusion = st.form_submit_button("🚫 Exclure ce bloc et le marquer comme disponible")
-
-                    if submit_exclusion:
-                        comment_txt = exclusion_comment.strip()
-                        if len(comment_txt) < 5:
-                            st.error("❌ Le commentaire doit contenir au moins 5 caractères.")
-                        else:
-                            try:
-                                result = apply_block_exclusion(
-                                    table_name=source_table,
-                                    block_id=bloc_id,
-                                    user=exclusion_operator.strip() or None,
-                                    comment=comment_txt,
-                                )
-                            except ExclusionError as exc:
-                                st.error(f"❌ Impossible de créer l'exclusion : {exc}")
-                            else:
-                                st.success(
-                                    f"✅ Bloc {result.block_id} exclu et marqué disponible (table {result.table_name})."
-                                )
-                                st.balloons()
-                                st.rerun()
-
-
-        with st.form("annotation_form", clear_on_submit=True):
-            st.markdown(f"**Bloc sélectionné:** {selected_row['start']} → {selected_row['end']}")
-            
-            # Ajouter la traduction automatique de la cause du bloc sélectionné
-            if est_val != 1:  # Si le bloc n'est pas disponible
-                cause_originale = selected_row.get("cause", "Non spécifié")
-                equip_current = st.session_state.get("current_equip")
-                
-                if equip_current and cause_originale != "Non spécifié":
-                    cause_traduite = translate_cause_to_text(cause_originale, equip_current)
-                    
-                    if cause_traduite != cause_originale:
-                        st.markdown("**🔧 Cause d'indisponibilité traduite :**")
-                        st.info(f"**Original :** {cause_originale}\n\n**Traduit :** {cause_traduite}")
-                    else:
-                        st.markdown("**🔧 Cause d'indisponibilité :**")
-                        st.info(f"**Cause :** {cause_originale}")
-                else:
-                    st.markdown("**🔧 Cause d'indisponibilité :**")
-                    st.info(f"**Cause :** {cause_originale}")
-            
-            if est_val == 1:
-                ann_options = ["Commentaire"]
-                ann_help = "Impossible d'exclure un bloc déjà disponible"
-                ann_index = 0
-            else:
-                ann_options = ["Exclusion", "Commentaire"]
-                ann_help = "Commentaire: note informative | Exclusion: exclure du calcul de disponibilité"
-                ann_index = 0  
-
-            col1, col2 = st.columns(2)
-            with col1:
-                annotation_type = st.radio(
-                    "Type d'annotation",
-                    options=ann_options,
-                    index=ann_index,
-                    horizontal=True,
-                    help=ann_help
-                )
-
-            with col2:
-                user_name = st.text_input(
-                    "Votre nom (optionnel)",
-                    placeholder="ex: Jean Dupont",
-                    help="Identifiez-vous pour traçabilité"
-                )
-
-            default_comment = ""
-            if annotation_type == "Exclusion" and est_val == -1:
-                default_comment = f"Exclusion: données manquantes ({selected_row['start']} → {selected_row['end']})"
-
-            comment = st.text_area(
-                "Commentaire / Raison",
-                value=default_comment, 
-                placeholder="Décrivez la raison de cette annotation...",
-                help="Obligatoire - Minimum 10 caractères"
-            )
-
-            submitted = st.form_submit_button("✅ Valider l'annotation")
-
-            if submitted:
-                if not comment :
-                    st.error("❌ Veuillez mettre un commentaire.")
-                else:
-                    type_db = "commentaire" if annotation_type == "Commentaire" else "exclusion"
-                    user = user_name.strip() or "Utilisateur UI"
-                    success = create_annotation(
-                        site=site,
-                        equip=equip,
-                        start_dt=selected_row["date_debut"],
-                        end_dt=selected_row["date_fin"],
-                        annotation_type=type_db,
-                        comment=comment.strip(),
-                        user=user
-                    )
-                    if success:
-                        st.success(f"✅ {annotation_type} ajoutée avec succès !")
-                        st.balloons()
-                        st.rerun()
-
-    with st.expander("⚡ Exclusion rapide des données manquantes", expanded=False):
-        month_default = datetime.utcnow().date().replace(day=1)
-        target_month = st.date_input(
-            "Mois concerné",
-            value=month_default,
-            key="timeline_missing_month_picker",
-            help="Choisissez une date dans le mois pour exclure automatiquement toutes les données manquantes.",
-        )
-
-        month_start = target_month.replace(day=1)
-        if month_start.month == 12:
-            next_month = month_start.replace(year=month_start.year + 1, month=1)
-        else:
-            next_month = month_start.replace(month=month_start.month + 1)
-
-        default_comment = f"Exclusion automatique données manquantes {month_start.strftime('%Y-%m')}"
-        bulk_comment = st.text_input(
-            "Commentaire appliqué",
-            value=default_comment,
-            key="timeline_missing_month_comment",
-            help="Le commentaire sera répliqué sur chaque exclusion créée.",
-        )
-        bulk_user = st.text_input(
-            "Créé par",
-            placeholder="Votre nom",
-            key="timeline_missing_month_user",
-def render_exclusions_tab():
-    mode = get_current_mode()
-    st.header("🚫 Gestion des exclusions")
-
-    st.markdown(
-        """
-        Les exclusions actives sont appliquées directement sur les blocs de disponibilité.
-        Utilisez la timeline pour créer de nouvelles exclusions et ce panneau pour consulter
-        ou lever celles qui sont encore actives.
-        """
-    )
-
-    st.subheader("🔒 Exclusions actives")
-    df_active = get_block_exclusions(active_only=True, limit=200)
-    if df_active.empty:
-        st.success("✅ Aucune exclusion active dans la base de données.")
-    else:
-        for _, row in df_active.iterrows():
-            block_label = f"Bloc #{int(row['bloc_id'])} · {row['table_name']}"
-            status_label = {1: "Disponible", 0: "Indisponible", -1: "Donnée manquante"}.get(int(row.get("previous_status", -1)), "Inconnu")
-            with st.expander(block_label, expanded=False):
-                st.write(
-                    {
-                        "Statut initial": status_label,
-                        "Commentaire": row.get("exclusion_comment") or "—",
-                        "Appliquée par": row.get("applied_by") or "—",
-                        "Appliquée le": pd.to_datetime(row.get("applied_at")).strftime("%Y-%m-%d %H:%M") if row.get("applied_at") else "—",
-                    }
-                )
-
-                form_key = f"release_form_{row['id']}"
-                with st.form(form_key):
-                    release_operator = st.text_input(
-                        "Opérateur (historisation)",
-                        placeholder="ex: Jean Dupont",
-                        key=f"release_operator_{row['id']}",
-                    )
-                    release_comment = st.text_area(
-                        "Commentaire de réactivation",
-                        placeholder="Expliquez pourquoi l'exclusion est levée",
-                        key=f"release_comment_{row['id']}",
-                    )
-                    submit_release = st.form_submit_button("♻️ Lever l'exclusion")
-                    if submit_release:
-                        comment_txt = release_comment.strip()
-                        if len(comment_txt) < 5:
-                            st.error("❌ Le commentaire doit contenir au moins 5 caractères.")
-                        else:
-                            try:
-                                release_block_exclusion(
-                                    table_name=str(row["table_name"]),
-                                    block_id=int(row["bloc_id"]),
-                                    user=release_operator.strip() or None,
-                                    comment=comment_txt,
-                                )
-                            except ExclusionError as exc:
-                                st.error(f"❌ Impossible de lever l'exclusion : {exc}")
-                            else:
-                                st.success(f"✅ Exclusion #{int(row['id'])} levée.")
-                                st.rerun()
-
-    st.subheader("🕒 Historique récent")
-    df_history = get_block_exclusions(active_only=False, limit=200)
-    if df_history.empty:
-        st.info("ℹ️ Aucun historique disponible.")
-    else:
-        history = df_history.copy()
-        history["Statut"] = history["released_at"].apply(lambda v: "✅ Active" if pd.isna(v) else "❌ Levée")
-        status_map = {1: "Disponible", 0: "Indisponible", -1: "Donnée manquante"}
-        history["Statut initial"] = history["previous_status"].map(status_map).fillna("Inconnu")
-        history["Appliquée le"] = pd.to_datetime(history["applied_at"]).dt.strftime("%Y-%m-%d %H:%M")
-        history["Levée le"] = pd.to_datetime(history["released_at"]).dt.strftime("%Y-%m-%d %H:%M")
-        display_cols = [
-            "id",
-            "table_name",
-            "bloc_id",
-            "Statut",
-            "Statut initial",
-            "exclusion_comment",
-            "applied_by",
-            "Appliquée le",
-            "released_by",
-            "Levée le",
-            "release_comment",
-        ]
-        history = history[display_cols]
-        st.dataframe(
-            history,
-            hide_index=True,
-            use_container_width=True,
-            column_config={
-                "id": st.column_config.NumberColumn("ID", width="small"),
-                "table_name": st.column_config.TextColumn("Table", width="medium"),
-                "bloc_id": st.column_config.NumberColumn("Bloc", width="small"),
-                "Statut initial": st.column_config.TextColumn("Statut initial", width="medium"),
-                "exclusion_comment": st.column_config.TextColumn("Commentaire", width="large"),
-                "applied_by": st.column_config.TextColumn("Appliquée par", width="medium"),
-                "released_by": st.column_config.TextColumn("Levée par", width="medium"),
-                "release_comment": st.column_config.TextColumn("Commentaire de levée", width="large"),
-            },
-        )
-
-def render_comments_tab():
-    """Affiche l'onglet de gestion des commentaires."""
-    st.header("💬 Gestion des Commentaires")
-    
-    st.markdown("""
-    Les **commentaires** sont des annotations informatives qui n'affectent pas 
-    le calcul de disponibilité mais permettent de documenter des événements ou observations.
-    """)
-    
-    st.divider()
-    
-    st.subheader("📋 Commentaires Existants")
-    
-    df_comments = get_annotations(annotation_type="commentaire", limit=200)
-    
-    if df_comments.empty:
-        st.info("ℹ️ Aucun commentaire enregistré pour le moment.")
-    else:
-        df_display = df_comments.copy()
-        df_display["Période"] = df_display.apply(
-            lambda r: f"{pd.to_datetime(r['date_debut']).strftime('%Y-%m-%d %H:%M')} → {pd.to_datetime(r['date_fin']).strftime('%Y-%m-%d %H:%M')}",
-            axis=1
-        )
-        df_display["Créé le"] = pd.to_datetime(df_display["created_at"]).dt.strftime("%Y-%m-%d %H:%M")
-        df_display["Statut"] = df_display["actif"].map({1: "✅ Actif", 0: "❌ Inactif"})
-        
-        columns_config = [
-            ("id", "ID", 0.8),
-            ("site", "Site", 1.1),
-            ("equipement_id", "Équipement", 1.2),
-            ("Période", "Période", 1.8),
-            ("commentaire", "Commentaire", 2.5),
-            ("Statut", "Statut", 1.0),
-            ("created_by", "Créé par", 1.2),
-            ("Créé le", "Créé le", 1.3),
-        ]
-
-        st.caption("Cliquez sur 🗑️ pour supprimer un commentaire directement depuis la liste.")
-        render_inline_delete_table(
-            df_display,
-            column_settings=columns_config,
-            key_prefix="comment",
-            delete_handler=delete_annotation,
-            success_message="✅ Commentaire #{id} supprimé !",
-            error_message="❌ Échec de suppression pour le commentaire #{id}."
-        )
-        
-        st.subheader("✏️ Éditer un Commentaire")
-        selected_id = st.number_input(
-            "ID du commentaire à éditer",
-            min_value=0,
-            value=0,
-            step=1,
-            help="Entrez l'ID du commentaire à modifier"
-        )
-        
-        if selected_id > 0:
-            selected_comment = df_comments[df_comments["id"] == selected_id]
-            
-            if selected_comment.empty:
-                st.error(f"❌ Aucun commentaire trouvé avec l'ID {selected_id}")
-            else:
-                comment_info = selected_comment.iloc[0]
-                current_text = comment_info["commentaire"]
-                
-                st.info(f"""
-                **Commentaire #{selected_id}**  
-                📍 Site: {comment_info['site']} | Équipement: {comment_info['equipement_id']}  
-                📅 Période: {pd.to_datetime(comment_info['date_debut']).strftime('%Y-%m-%d %H:%M')} → {pd.to_datetime(comment_info['date_fin']).strftime('%Y-%m-%d %H:%M')}  
-                👤 Créé par: {comment_info['created_by']}
-                """)
-                
-                new_text = st.text_area(
-                    "Nouveau texte du commentaire",
-                    value=current_text,
-                    height=150,
-                    help="Modifiez le texte du commentaire"
-                )
-                
-                col1, col2 = st.columns(2)
-
-                with col1:
-                    if st.button("💾 Enregistrer les modifications", type="primary", use_container_width=True):
-                        if not new_text :
-                            st.error("❌ Veuillez mettre un commentaire.")
-                        else:
-                            if update_annotation_comment(selected_id, new_text.strip()):
-                                st.success(f"✅ Commentaire #{selected_id} mis à jour !")
-                                st.rerun()
-                
-                with col2:
-                    is_active = comment_info["actif"] == 1
-                    if is_active:
-                        if st.button("❌ Désactiver", use_container_width=True):
-                            if toggle_annotation(selected_id, False):
-                                st.warning(f"⚠️ Commentaire #{selected_id} désactivé !")
-                                st.rerun()
-                    else:
-                        if st.button("✅ Activer", use_container_width=True):
-                            if toggle_annotation(selected_id, True):
-                                st.success(f"✅ Commentaire #{selected_id} activé !")
-                                st.rerun()
-
-                st.caption("🗑️ Utilisez la liste ci-dessus pour supprimer un commentaire.")
-
-
-
-@dataclass
-class EquipmentReportDetail:
-    """Structure contenant les données préparées pour l'affichage du rapport."""
-
-    name: str
-    summary: Optional[Dict[str, str]]
-    unavailable_table: pd.DataFrame
-    missing_table: pd.DataFrame
-    causes_table: pd.DataFrame
-    daily_table: pd.DataFrame
-    unavailable_minutes: int = 0
-    missing_minutes: int = 0
-    excluded_events: int = 0
-
-
-def _prepare_report_summary(
-    report_data: Dict[str, pd.DataFrame],
-    equipments: List[str],
-) -> Tuple[pd.DataFrame, Dict[str, EquipmentReportDetail], Dict[str, float]]:
-    """Construit les différentes vues utilisées dans l'onglet rapport."""
-
-    overview_rows: List[Dict[str, object]] = []
-    equipment_details: Dict[str, EquipmentReportDetail] = {}
-
-    total_unavailable_minutes = 0
-    total_missing_minutes = 0
-    total_unavailable_events = 0
-    total_missing_events = 0
-    total_exclusions = 0
-    availability_values: List[float] = []
-
-    jours_fr = {
-        'Monday': 'Lundi',
-        'Tuesday': 'Mardi',
-        'Wednesday': 'Mercredi',
-        'Thursday': 'Jeudi',
-        'Friday': 'Vendredi',
-        'Saturday': 'Samedi',
-        'Sunday': 'Dimanche'
-    }
-
-    for equip in equipments:
-        df = report_data.get(equip)
-
-        if df is None or df.empty:
-            overview_rows.append({
-                "Équipement": equip,
-                "Disponibilité (%)": 0.0,
-                "Durée Totale": "0 minute",
-                "Périodes d'indisponibilité": 0,
-                "Durée indisponible": format_minutes(0),
-                "Périodes de données manquantes": 0,
-                "Durée manquante": format_minutes(0)
-            })
-
-            equipment_details[equip] = EquipmentReportDetail(
-                name=equip,
-                summary=None,
-                unavailable_table=pd.DataFrame(columns=["ID", "Date", "Jour", "Début", "Fin", "Durée", "Cause", "Exclu"]),
-                missing_table=pd.DataFrame(columns=["ID", "Date", "Début", "Fin", "Durée", "Exclu"]),
-                causes_table=pd.DataFrame(columns=["Cause", "Occurrences", "Durée (min)", "Durée Totale"]),
-                daily_table=pd.DataFrame(columns=["Date", "Jour", "Nb Périodes", "Durée Totale", "Première Heure", "Dernière Heure", "% Journée"])
-            )
-            continue
-
-        summary_row = df[df["ID"] == "RÉSUMÉ"].copy()
-        detail_rows = df[df["ID"] != "RÉSUMÉ"].copy()
-
-        summary_dict: Optional[Dict[str, str]] = None
-        availability_pct = 0.0
-
-        if not summary_row.empty:
-            summary = summary_row.iloc[0]
-            pct_match = re.search(r"(\d+\.?\d*)%", str(summary["Statut"]))
-            availability_pct = float(pct_match.group(1)) if pct_match else 0.0
-            availability_values.append(availability_pct)
-
-            summary_dict = {
-                "Disponibilité": str(summary["Statut"]),
-                "Durée": str(summary["Durée"]),
-                "Site": str(summary["Site"]),
-                "Périodes": str(len(detail_rows))
-            }
-
-        if "Durée_Minutes" in detail_rows.columns:
-            detail_rows["Durée_Minutes"] = detail_rows["Durée_Minutes"].fillna(0).astype(int)
-        else:
-            detail_rows["Durée_Minutes"] = 0
-
-        unavailable = detail_rows[detail_rows["ID"].str.startswith("IND-")].copy()
-        missing = detail_rows[detail_rows["ID"].str.startswith("MISS-")].copy()
-
-        unavailable_minutes = int(unavailable["Durée_Minutes"].sum()) if not unavailable.empty else 0
-        missing_minutes = int(missing["Durée_Minutes"].sum()) if not missing.empty else 0
-        excluded_events = int(
-            (unavailable.get("Exclu", pd.Series(dtype=str)) == "✅ Oui").sum() +
-            (missing.get("Exclu", pd.Series(dtype=str)) == "✅ Oui").sum()
-        )
-
-        overview_rows.append({
-            "Équipement": equip,
-            "Disponibilité (%)": round(availability_pct, 2),
-            "Durée Totale": summary_dict["Durée"] if summary_dict else "0 minute",
-            "Périodes d'indisponibilité": len(unavailable),
-            "Durée indisponible": format_minutes(unavailable_minutes),
-            "Périodes de données manquantes": len(missing),
-            "Durée manquante": format_minutes(missing_minutes)
-        })
-
-        def _with_dates(df_source: pd.DataFrame) -> pd.DataFrame:
-            if df_source.empty:
-                return df_source
-            df_display = df_source.copy()
-            df_display["Date"] = pd.to_datetime(df_display["Début"]).dt.strftime("%Y-%m-%d")
-            df_display["Jour"] = pd.to_datetime(df_display["Début"]).dt.day_name().map(jours_fr)
-            return df_display
-
-        unavailable_display = _with_dates(unavailable)
-        if not unavailable_display.empty:
-            unavailable_display = unavailable_display.sort_values("Durée_Minutes", ascending=False)
-            unavailable_display = unavailable_display[[
-                "ID", "Date", "Jour", "Début", "Fin", "Durée", "Cause Traduite", "Exclu"
-            ]].rename(columns={"Cause Traduite": "Cause"})
-
-        missing_display = _with_dates(missing)
-        if not missing_display.empty:
-            missing_display = missing_display.sort_values("Durée_Minutes", ascending=False)
-            missing_display = missing_display[["ID", "Date", "Début", "Fin", "Durée", "Exclu"]]
-
-        if not unavailable.empty:
-            causes_table = (
-                unavailable.groupby("Cause Traduite", dropna=False)
-                .agg(Occurrences=("ID", "count"), Durée_Minutes=("Durée_Minutes", "sum"))
-                .reset_index()
-                .sort_values(["Occurrences", "Durée_Minutes"], ascending=[False, False])
-            )
-            causes_table["Durée Totale"] = causes_table["Durée_Minutes"].apply(lambda x: format_minutes(int(x)))
-            causes_table = causes_table.rename(columns={"Cause Traduite": "Cause", "Durée_Minutes": "Durée (min)"})
-            causes_table = causes_table[["Cause", "Occurrences", "Durée (min)", "Durée Totale"]].head(5)
-        else:
-            causes_table = pd.DataFrame(columns=["Cause", "Occurrences", "Durée (min)", "Durée Totale"])
-
-        if not unavailable.empty:
-            daily_input = unavailable.rename(columns={"Début": "date_debut", "Fin": "date_fin"})
-            daily_table = analyze_daily_unavailability(daily_input)
-        else:
-            daily_table = pd.DataFrame(columns=["Date", "Jour", "Nb Périodes", "Durée Totale", "Première Heure", "Dernière Heure", "% Journée"])
-
-        equipment_details[equip] = EquipmentReportDetail(
-            name=equip,
-            summary=summary_dict,
-            unavailable_table=unavailable_display,
-            missing_table=missing_display,
-            causes_table=causes_table,
-            daily_table=daily_table,
-            unavailable_minutes=unavailable_minutes,
-            missing_minutes=missing_minutes,
-            excluded_events=excluded_events
-        )
-
-        total_unavailable_minutes += unavailable_minutes
-        total_missing_minutes += missing_minutes
-        total_unavailable_events += len(unavailable)
-        total_missing_events += len(missing)
-        total_exclusions += excluded_events
-
-    overview_df = pd.DataFrame(overview_rows)
-
-    totals = {
-        "average_availability": round(sum(availability_values) / len(availability_values), 2) if availability_values else 0.0,
-        "unavailable_events": total_unavailable_events,
-        "unavailable_minutes": total_unavailable_minutes,
-        "missing_events": total_missing_events,
-        "missing_minutes": total_missing_minutes,
-        "excluded_events": total_exclusions
-    }
-
-    return overview_df, equipment_details, totals
-
-
-def _render_equipment_detail(detail: EquipmentReportDetail) -> None:
-    """Affiche la section détaillée d'un équipement."""
-
-    icons = {"AC": "⚡", "DC1": "🔋", "DC2": "🔋"}
-    st.markdown(f"#### {icons.get(detail.name, '🔧')} Équipement {detail.name}")
-
-    if not detail.summary:
-        st.info("ℹ️ Aucune donnée disponible pour cet équipement sur la période sélectionnée.")
-        return
-
-    col1, col2, col3, col4 = st.columns(4)
-    with col1:
-        st.metric("Disponibilité", detail.summary.get("Disponibilité", "N/A"))
-    with col2:
-        st.metric("Durée analysée", detail.summary.get("Durée", "N/A"))
-    with col3:
-        st.metric("Site", detail.summary.get("Site", "N/A"))
-    with col4:
-        st.metric(
-            "Périodes", detail.summary.get("Périodes", "0"),
-            help=f"Indisponibilités: {format_minutes(detail.unavailable_minutes)} | Données manquantes: {format_minutes(detail.missing_minutes)}"
-        )
-
-    if not detail.unavailable_table.empty:
-        with st.expander("Périodes d'indisponibilité", expanded=False):
-            st.dataframe(
-                detail.unavailable_table,
-                hide_index=True,
-                use_container_width=True,
-                column_config={
-                    "ID": st.column_config.TextColumn("ID", width="small"),
-                    "Date": st.column_config.TextColumn("Date", width="small"),
-                    "Jour": st.column_config.TextColumn("Jour", width="small"),
-                    "Début": st.column_config.TextColumn("Début", width="medium"),
-                    "Fin": st.column_config.TextColumn("Fin", width="medium"),
-                    "Durée": st.column_config.TextColumn("Durée", width="medium"),
-                    "Cause": st.column_config.TextColumn("Cause", width="large"),
-                    "Exclu": st.column_config.TextColumn("Exclu", width="small")
-                }
-            )
-    else:
-        st.success("✅ Aucune indisponibilité détectée sur cette période.")
-
-    if not detail.missing_table.empty:
-        with st.expander("Périodes de données manquantes", expanded=False):
-            st.dataframe(
-                detail.missing_table,
-                hide_index=True,
-                use_container_width=True,
-                column_config={
-                    "ID": st.column_config.TextColumn("ID", width="small"),
-                    "Date": st.column_config.TextColumn("Date", width="small"),
-                    "Début": st.column_config.TextColumn("Début", width="medium"),
-                    "Fin": st.column_config.TextColumn("Fin", width="medium"),
-                    "Durée": st.column_config.TextColumn("Durée", width="medium"),
-                    "Exclu": st.column_config.TextColumn("Exclu", width="small")
-                }
-            )
-
-    if not detail.causes_table.empty:
-        with st.expander("Top causes d'indisponibilité", expanded=False):
-            st.dataframe(
-                detail.causes_table,
-                hide_index=True,
-                use_container_width=True,
-                column_config={
-                    "Cause": st.column_config.TextColumn("Cause", width="large"),
-                    "Occurrences": st.column_config.NumberColumn("Occurrences", width="small"),
-                    "Durée (min)": st.column_config.NumberColumn("Durée (min)", width="small"),
-                    "Durée Totale": st.column_config.TextColumn("Durée Totale", width="medium")
-                }
-            )
-
-    if not detail.daily_table.empty:
-        with st.expander("Répartition quotidienne", expanded=False):
-            daily_sorted = detail.daily_table.copy()
-            if "Durée_Minutes" in daily_sorted.columns:
-                daily_sorted = daily_sorted.sort_values("Durée_Minutes", ascending=False)
-            st.dataframe(
-                daily_sorted[["Date", "Jour", "Nb Périodes", "Durée Totale", "Première Heure", "Dernière Heure", "% Journée"]],
-                hide_index=True,
-                use_container_width=True,
-                column_config={
-                    "Date": st.column_config.TextColumn("Date", width="small"),
-                    "Jour": st.column_config.TextColumn("Jour", width="small"),
-                    "Nb Périodes": st.column_config.NumberColumn("Nb Périodes", width="small"),
-                    "Durée Totale": st.column_config.TextColumn("Durée Totale", width="medium"),
-                    "Première Heure": st.column_config.TextColumn("Première Heure", width="small"),
-                    "Dernière Heure": st.column_config.TextColumn("Dernière Heure", width="small"),
-                    "% Journée": st.column_config.TextColumn("% Journée", width="small")
-                }
-            )
-
-
-
-def render_report_tab():
-    """Affiche l'onglet rapport de disponibilité."""
-    mode = get_current_mode()
-    st.header("📊 Rapport Exécutif de Disponibilité")
-
-    if mode == MODE_PDC:
-        st.markdown("""
-        **Rapport complet** pour présentation et analyse des performances des points de charge.
-        Cette vue regroupe toutes les métriques clés, analyses détaillées et recommandations spécifiques aux PDC.
-        """)
-    else:
-        st.markdown("""
-        **Rapport complet** pour présentation et analyse des performances des équipements AC, DC1, DC2.
-        Cette vue regroupe toutes les métriques clés, analyses détaillées et recommandations.
-        """)
-
-    site_current = st.session_state.get("current_site")
-    start_dt_current = st.session_state.get("current_start_dt")
-    end_dt_current = st.session_state.get("current_end_dt")
-
-    if not site_current:
-        st.warning("⚠️ Sélectionnez un site spécifique pour générer le rapport.")
-        return
-
-    if not start_dt_current or not end_dt_current:
-        st.warning("⚠️ Veuillez sélectionner une période dans les filtres pour générer le rapport.")
-        return
-
-    with st.spinner("⏳ Génération du rapport exécutif..."):
-        report_data = generate_availability_report(start_dt_current, end_dt_current, site_current, mode=mode)
-
-    if not report_data:
-        st.warning("⚠️ Aucune donnée disponible pour générer le rapport.")
-        return
-
-    equipments = sorted(report_data.keys())
-    if not equipments:
-        equipments = get_equipments(mode, site_current)
-    overview_df, equipment_details, totals = _prepare_report_summary(report_data, equipments)
-
-    analysis_duration = end_dt_current - start_dt_current
-    analysis_minutes = int(analysis_duration.total_seconds() // 60)
-    if site_current:
-        site_suffix = site_current.split("_")[-1]
-        site_name = mapping_sites.get(site_suffix)
-        site_label = (
-            f"{site_current} – {site_name}"
-            if site_name
-            else site_current
-        )
-    else:
-        site_label = "Tous les sites"
-    equipments_available = sum(1 for detail in equipment_details.values() if detail.summary)
-
-    st.markdown("---")
-
-    col1, col2, col3 = st.columns([2, 1, 1])
-    with col1:
-        st.markdown(f"""
-        ### 📋 Informations du Rapport
-        - **Site** : {site_label}
-        - **Période analysée** : {start_dt_current.strftime('%d/%m/%Y')} → {end_dt_current.strftime('%d/%m/%Y')}
-        - **Durée d'analyse** : {analysis_duration.days} jours
-        - **Équipements analysés** : {equipments_available}
-        """)
-    with col2:
-        st.metric("Date de génération", datetime.now().strftime("%d/%m/%Y"))
-    with col3:
-        st.metric("Heure de génération", datetime.now().strftime("%H:%M"))
-
-    st.markdown("---")
-    st.subheader("📊 Résumé Exécutif")
-
-    metrics_cols = st.columns(4)
-    with metrics_cols[0]:
-        st.metric(
-            "Disponibilité moyenne",
-            f"{totals['average_availability']:.2f}%",
-            help="Moyenne des disponibilités par équipement"
-        )
-    with metrics_cols[1]:
-        st.metric(
-            "Indisponibilités",
-            totals["unavailable_events"],
-            help=f"Durée cumulée: {format_minutes(totals['unavailable_minutes'])}"
-        )
-    with metrics_cols[2]:
-        st.metric(
-            "Données manquantes",
-            totals["missing_events"],
-            help=f"Durée cumulée: {format_minutes(totals['missing_minutes'])}"
-        )
-    with metrics_cols[3]:
-        st.metric(
-            "Périodes exclues",
-            totals["excluded_events"],
-            help="Nombre total d'intervalles exclus du calcul"
-        )
-
-    st.caption(f"Durée totale analysée : {format_minutes(analysis_minutes)}")
-
-    st.markdown("**📈 Vue d'ensemble des équipements :**")
-    if not overview_df.empty:
-        overview_display = overview_df.copy()
-        overview_display["Disponibilité (%)"] = overview_display["Disponibilité (%)"].map(lambda x: f"{x:.2f}%")
-        st.dataframe(
-            overview_display,
-            hide_index=True,
-            use_container_width=True,
-            column_config={
-                "Équipement": st.column_config.TextColumn("Équipement", width="small"),
-                "Disponibilité (%)": st.column_config.TextColumn("Disponibilité (%)", width="medium"),
-                "Durée Totale": st.column_config.TextColumn("Durée Totale", width="medium"),
-                "Périodes d'indisponibilité": st.column_config.NumberColumn("Indisponibilités", width="small"),
-                "Durée indisponible": st.column_config.TextColumn("Durée indisponible", width="medium"),
-                "Périodes de données manquantes": st.column_config.NumberColumn("Données manquantes", width="small"),
-                "Durée manquante": st.column_config.TextColumn("Durée manquante", width="medium")
-            }
-        )
-    else:
-        st.info("ℹ️ Aucune donnée disponible pour la période sélectionnée.")
-
-    st.markdown("---")
-    st.subheader("🔧 Analyse détaillée par équipement")
-
-    for equip in equipments:
-        detail = equipment_details.get(equip)
-        if detail is None:
-            st.info(f"ℹ️ Aucune donnée disponible pour {equip}.")
-            continue
-        _render_equipment_detail(detail)
-
-    st.markdown("---")
-    st.subheader("🛠️ Causes principales à analyser")
-
-    all_causes: List[Dict[str, object]] = []
-    for detail in equipment_details.values():
-        if detail.causes_table.empty:
-            continue
-        for _, row in detail.causes_table.iterrows():
-            all_causes.append({
-                "equipement": detail.name,
-                "cause": row["Cause"],
-                "occurrences": int(row["Occurrences"]),
-                "duree_min": int(row.get("Durée (min)", 0))
-            })
-
-    if all_causes:
-        causes_df = pd.DataFrame(all_causes)
-        causes_summary = (
-            causes_df.groupby("cause", dropna=False)
-            .agg(occurrences=("occurrences", "sum"), duree_min=("duree_min", "sum"))
-            .reset_index()
-            .sort_values(["occurrences", "duree_min"], ascending=[False, False])
-        )
-        top_causes = causes_summary.head(3)
-
-        st.markdown("**🔍 Top 3 des causes principales :**")
-        cols = st.columns(len(top_causes)) if len(top_causes) > 0 else []
-        for idx, (_, cause_row) in enumerate(top_causes.iterrows()):
-            with cols[idx]:
-                st.metric(
-                    f"Cause #{idx + 1}",
-                    f"{int(cause_row['occurrences'])} occurrences",
-                    help=f"Durée cumulée: {format_minutes(int(cause_row['duree_min']))}"
-                )
-        if not top_causes.empty:
-            st.markdown("**📌 Points d'attention :**")
-            for idx, cause_row in enumerate(top_causes.itertuples(), 1):
-                st.markdown(
-                    f"{idx}. **{cause_row.cause}** — {int(cause_row.occurrences)} occurrences, "
-                    f"{format_minutes(int(cause_row.duree_min))} d'indisponibilité cumulée."
-                )
-    else:
-        st.success("✅ Aucune indisponibilité détectée sur la période analysée. Excellente performance !")
-
-CONTRACT_MONTHLY_TABLE = "dispo_contract_monthly"
-
-
-def _month_bounds(start_dt: datetime, end_dt: datetime) -> Tuple[pd.Timestamp, pd.Timestamp]:
-    start = pd.Timestamp(start_dt).to_period("M").to_timestamp()
-    end = pd.Timestamp(end_dt).to_period("M").to_timestamp()
-    return start, (end + pd.offsets.MonthBegin(1))
-
-
-def load_stored_contract_monthly(
-    site: str,
-    start_dt: datetime,
-    end_dt: datetime,
-) -> pd.DataFrame:
-    start_month, end_month = _month_bounds(start_dt, end_dt)
-    query = f"""
-        SELECT
-            period_start,
-            t2,
-            t3,
-            t_sum,
-            availability_pct,
-            notes,
-            computed_at
-        FROM {CONTRACT_MONTHLY_TABLE}
-        WHERE site = :site
-          AND period_start >= :start_month
-          AND period_start < :end_month
-        ORDER BY period_start
-    """
-    try:
-        df = execute_query(
-            query,
-            {
-                "site": site,
-                "start_month": start_month.to_pydatetime(),
-                "end_month": end_month.to_pydatetime(),
-            },
-        )
-    except DatabaseError:
-        return pd.DataFrame()
-
-    if df.empty:
-        return df
-
-    df["period_start"] = pd.to_datetime(df["period_start"], errors="coerce")
-    df["Mois"] = df["period_start"].dt.strftime("%Y-%m")
-    df["T2"] = df["t2"].astype(int)
-    df["T3"] = df["t3"].astype(int)
-    df["T(11..16)"] = df["t_sum"].astype(float).round(2)
-    df["Disponibilité (%)"] = df["availability_pct"].astype(float).round(2)
-    df["Notes"] = df["notes"].fillna("")
-    df["Calculé le"] = pd.to_datetime(df["computed_at"], errors="coerce")
-    columns = [
-        "Mois",
-        "T2",
-        "T3",
-        "T(11..16)",
-        "Disponibilité (%)",
-        "Notes",
-        "Calculé le",
-    ]
-    return df[columns].sort_values("Mois").reset_index(drop=True)
-
-
-def render_contract_tab(site: Optional[str], start_dt: datetime, end_dt: datetime) -> None:
-    """Affiche les règles contractuelles et charge la disponibilité mensuelle stockée."""
-    st.header("📄 Disponibilité contractuel")
-
-    st.markdown("### Formule générale")
-    st.markdown(
-        r"**Disponibilité (%)** = $\dfrac{T(11..16) + T_3}{T_2} \times 100$"
-    )
-
-    st.caption(
-        "Le calcul s'effectue sur des pas de 10 minutes, obtenus en moyennant les états échantillonnés"
-        " toutes les 5 secondes."
-    )
-
-    st.markdown("### Définitions")
-    st.markdown(
-        "- **T2** : Nombre total de pas de 10 minutes sur la période d'observation (mois ou année).\n"
-        "- **T3** : Nombre de pas de 10 minutes durant lesquels la station est arrêtée sur décision"
-        " externe (propriétaire, autorité locale, gestionnaire de réseau, maintenance préventive).\n"
-        "- **T(11..16)** : Somme des disponibilités calculées pour tous les pas hors T3, à partir des"
-        " six points de charge (T11 à T16) avec un poids de 1/6 chacun."
-    )
-
-    st.markdown("### Règles par pas (hors T3)")
-
-    st.subheader("A. Condition préalable AC + Batteries")
-    st.markdown(
-        "- Le pas est pris en compte uniquement si le réseau AC et les batteries DC1 et DC2 sont en"
-        " fonctionnement normal ou partiel."
-    )
-    st.markdown("- **AC indisponible** : la station est indisponible sur le pas (disponibilité = 0).")
-    st.markdown(
-        "- **Batteries** :\n"
-        "  - Une seule colonne indisponible (DC1 **ou** DC2) → la station reste disponible, le calcul"
-        " peut continuer.\n"
-        "  - Plus d'une colonne indisponible → station indisponible sur le pas (disponibilité = 0)."
-    )
-
-    st.subheader("B. Règle PDC (T11…T16)")
-    st.markdown(
-        "- **1 à 2 PDC indisponibles simultanément** : appliquer un prorata égal au nombre de PDC"
-        " disponibles divisé par 6."
-    )
-    st.markdown(
-        "- **3 à 6 PDC indisponibles** : la station est considérée indisponible sur le pas (valeur 0)."
-    )
-
-    st.markdown("### Exemple pour un pas")
-    st.markdown(
-        "Si un PDC est indisponible 1 minute sur 10 et les cinq autres sont disponibles :"
-    )
-    st.latex(r"T_{pas} = \frac{0.9 + 1 + 1 + 1 + 1 + 1}{6} = 0.9833 \Rightarrow 98.33\%")
-
-    st.markdown("### Agrégation finale sur la période")
-    st.markdown(
-        "- **T(11..16)** : somme des disponibilités $T_{pas}$ pour tous les pas hors T3.\n"
-        "- **T3** : nombre total de pas exclus.\n"
-        "- **T2** : nombre total de pas analysés sur la période.\n"
-        r"- **Disponibilité (%)** : $\dfrac{T(11..16) + T_3}{T_2} \times 100$."
-    )
-
-    st.markdown("---")
-    st.subheader("📅 Disponibilité contractuelle mensuelle")
-    if not site:
-        st.warning("Sélectionnez un site dans les filtres pour calculer la disponibilité contractuelle.")
-        return
-
-    with st.spinner("Chargement des indicateurs contractuels..."):
-        monthly_df = load_stored_contract_monthly(site, start_dt, end_dt)
-
-    if monthly_df.empty:
-        st.info(
-            "Aucune donnée contractuelle stockée pour cette période. "
-            "Exécutez le script `python Dispo/contract_metrics_job.py <site> <debut> <fin>` "
-            "pour alimenter le tableau."
-        )
-        return
-
-    warning_messages = {
-        note.strip()
-        for note in monthly_df.get("Notes", pd.Series(dtype=str)).dropna().tolist()
-        if note and note.strip()
-    }
-    for warning in sorted(warning_messages):
-        st.warning(warning)
-
-    global_availability = monthly_df["Disponibilité (%)"].mean()
-    col1, col2 = st.columns(2)
-    with col1:
-        st.metric("Disponibilité moyenne", f"{global_availability:.2f}%")
-    with col2:
-        total_steps = int(monthly_df["T2"].sum())
-        st.metric("Nombre total de pas (T2)", f"{total_steps}")
-
-    st.dataframe(
-        monthly_df.drop(columns=["Notes"], errors="ignore"),
-        hide_index=True,
-        use_container_width=True,
-        column_config={
-            "Mois": st.column_config.TextColumn("Mois", width="medium"),
-            "T2": st.column_config.NumberColumn("T2", width="small"),
-            "T3": st.column_config.NumberColumn("T3", width="small"),
-            "T(11..16)": st.column_config.NumberColumn("T(11..16)", format="%.2f"),
-            "Disponibilité (%)": st.column_config.NumberColumn("Disponibilité (%)", format="%.2f"),
-            "Calculé le": st.column_config.DatetimeColumn("Calculé le", format="YYYY-MM-DD HH:mm"),
-        },
-    )
-
-    if "Calculé le" in monthly_df.columns and not monthly_df["Calculé le"].isna().all():
-        last_update = monthly_df["Calculé le"].max()
-        if pd.notna(last_update):
-            st.caption(
-                f"Dernière mise à jour contractuelle : {last_update.strftime('%Y-%m-%d %H:%M')}"
-            )
-    evo_df = monthly_df.copy()
-    evo_df = evo_df[pd.notna(evo_df["Disponibilité (%)"])]
-    evo_df["__mois_dt"] = pd.to_datetime(evo_df["Mois"] + "-01", errors="coerce")
-    evo_df = evo_df.sort_values("__mois_dt")
-    evo_df = evo_df.set_index("Mois")
-    st.bar_chart(evo_df["Disponibilité (%)"])
-
-def calcul():
-    st.header("Réseau AC")
-    with st.expander("AC"):
-        with st.expander("Conditions de disponibilité"):
-            st.markdown("- **Condition** : SEQ01.OLI.A.PC1 = `0` ET SEQ01.OLI.A.IC1 = `0`")
-        with st.expander("Conditions d'indisponibilité"):
-            st.markdown("Autres valeurs de SEQ01.OLI.A.IC1 et SEQ01.OLI.A.PC1")
-            st.markdown("-- La cause d'indisponibilité :")
-            st.markdown("  - SEQ01.OLI.A.PC1")
-            st.markdown("  - SEQ01.OLI.A.IC1")
-
-    st.header("Batterie DC1")
-    with st.expander("DC1"):
-        with st.expander("Conditions de disponibilité"):
-            st.markdown("- SEQ02.OLI.A.PC1 = `0` ET SEQ02.OLI.A.IC1 = `0`")
-            st.markdown("-- OU")
-            st.markdown("- SEQ02.OLI.A.PC1 = `4` ET SEQ02.OLI.A.IC1 = `8`")
-        with st.expander("Conditions d'indisponibilité"):
-            st.markdown("Autres valeurs de SEQ02.OLI.A.IC1 et SEQ02.OLI.A.PC1")
-            st.markdown("-- La cause d'indisponibilité :")
-            st.markdown("  - SEQ02.OLI.A.PC1")
-            st.markdown("  - SEQ02.OLI.A.IC1")
-
-    st.header("Batterie DC2")
-    with st.expander("DC2"):
-        with st.expander("Conditions de disponibilité"):
-            st.markdown("- **Condition** : SEQ03.OLI.A.PC1 = `0` ET SEQ03.OLI.A.IC1 = `0`")
-            st.markdown("-- OU")
-            st.markdown("- **Condition** : SEQ03.OLI.A.PC1 = `4` ET SEQ03.OLI.A.IC1 = `8`")
-        with st.expander("Conditions d'indisponibilité"):
-            st.markdown("Autres valeurs de SEQ03.OLI.A.IC1 et SEQ03.OLI.A.PC1")
-            st.markdown("-- La cause d'indisponibilité :")
-            st.markdown("  - SEQ03.OLI.A.PC1")
-            st.markdown("  - SEQ03.OLI.A.IC1")
-    st.header("Bornes PDC")
-
-    def pdc_block(name, seq):
-        with st.expander(name):
-            with st.expander("Conditions de disponibilité"):
-                st.markdown("- **Condition 1** : SEQ%s.OLI.A.IC1 = `1024`" % seq)
-                st.markdown("- **Condition 2** : SEQ%s.OLI.A.IC1 = `0` ET SEQ%s.OLI.A.PC1 = `0`" % (seq, seq))
-            with st.expander("Conditions d'indisponibilité"):
-                st.markdown("Autres valeurs de SEQ%s.OLI.A.IC1 et SEQ%s.OLI.A.PC1" % (seq, seq))
-                st.markdown("-- La cause d'indisponibilité :")
-                st.markdown("  - SEQ%s.OLI.A.PC1" % seq)
-                st.markdown("  - SEQ%s.OLI.A.IC1" % seq)
-    pdc_block("PDC1", "12")
-    pdc_block("PDC2", "22")
-    pdc_block("PDC3", "13")
-    pdc_block("PDC4", "23")
-    pdc_block("PDC5", "14")
-    pdc_block("PDC6", "24")
-
-
-def render_statistics_tab() -> None:
-    """Affiche la vue statistique multi-équipements pour chaque site."""
-
-    st.header("📊 Vue Statistique Stations")
-    st.caption("Analyse les indisponibilités critiques AC, DC et PDC en excluant les pertes de données.")
-
-    available_sites = get_sites(MODE_EQUIPMENT)
-    if not available_sites:
-        st.warning("Aucun site disponible pour l'analyse statistique.")
-        return
-
-    current_site = st.session_state.get("current_site")
-    if current_site and current_site in available_sites:
-        default_sites = [current_site]
-    else:
-        default_sites = available_sites[:1]
-
-    selected_sites = st.multiselect(
-        "Sites à analyser",
-        options=available_sites,
-        default=default_sites,
-        format_func=lambda code: mapping_sites.get(code.split("_")[-1], code),
-        help="Sélectionnez un ou plusieurs sites pour visualiser leurs statistiques détaillées."
-    )
-
-    session_start = st.session_state.get("current_start_dt")
-    session_end = st.session_state.get("current_end_dt")
-
-    if not isinstance(session_start, datetime):
-        session_start = datetime.now() - timedelta(days=7)
-    if not isinstance(session_end, datetime):
-        session_end = datetime.now()
-
-    col_start, col_end = st.columns(2)
-    start_date = col_start.date_input(
-        "Date de début",
-        value=session_start.date(),
-        max_value=session_end.date(),
-        help="Date de début de la fenêtre d'analyse statistique."
-    )
-    end_date = col_end.date_input(
-        "Date de fin",
-        value=session_end.date(),
-        min_value=start_date,
-        help="Date de fin de la fenêtre d'analyse statistique."
-    )
-
-    start_dt = datetime.combine(start_date, time.min)
-    end_dt = datetime.combine(end_date, time.max)
-
-    st.caption("Les métriques calculées considèrent la station indisponible dès qu'une condition critique est vraie.")
-
-    if not selected_sites:
-        st.info("Sélectionnez au moins un site pour afficher la vue statistique.")
-        return
-
-    for idx, site in enumerate(selected_sites, start=1):
-        site_label = mapping_sites.get(site.split("_")[-1], site)
-        st.subheader(f"📍 {site_label} ({site})")
-
-        try:
-            with st.spinner(f"Analyse des conditions critiques pour {site_label}..."):
-                stats = load_station_statistics(site, start_dt, end_dt)
-        except Exception as exc:
-            logger.error("Erreur lors de l'analyse statistique pour %s : %s", site, exc)
-            st.error(f"❌ Impossible de calculer les statistiques pour {site_label}. {exc}")
-            if idx < len(selected_sites):
-                st.divider()
-            continue
-
-        summary_df = stats.get("summary_df", pd.DataFrame())
-        metrics = stats.get("metrics", {})
-        timeline_df = stats.get("timeline_df", pd.DataFrame())
-        condition_intervals = stats.get("condition_intervals", {})
-        downtime_intervals = stats.get("downtime_intervals", [])
-
-        availability_pct = float(metrics.get("availability_pct", 0.0) or 0.0)
-        downtime_minutes = int(metrics.get("downtime_minutes", 0) or 0)
-        reference_minutes = int(metrics.get("reference_minutes", 0) or 0)
-        uptime_minutes = int(metrics.get("uptime_minutes", max(reference_minutes - downtime_minutes, 0)))
-        window_minutes = int(metrics.get("window_minutes", 0) or 0)
-        coverage_pct = float(metrics.get("coverage_pct", 0.0) or 0.0)
-        col1, col2, col3 = st.columns(3)
-        with col1:
-            st.metric("Disponibilité estimée", f"{availability_pct:.2f}%")
-        with col2:
-            st.metric("Indisponibilité réelle de la station", format_minutes(downtime_minutes))
-        with col3:
-            st.metric(
-                "Temps analysé",
-                format_minutes(reference_minutes),
-                help=f"{coverage_pct:.1f}% du total ({format_minutes(window_minutes)})"
-            )
-
-        if window_minutes > 0 and coverage_pct < 80:
-            st.warning("Couverture partielle des données : certaines périodes n'ont pas pu être analysées.")
-
-        if not summary_df.empty:
-            display_df = summary_df.copy()
-            display_df["Temps analysé"] = display_df["Temps_Analysé_Minutes"].apply(
-                lambda m: format_minutes(int(m))
-            )
-            display_df["Durée"] = display_df["Durée_Minutes"].apply(
-                lambda m: format_minutes(int(m))
-            )
-
-            ordered_columns = [
-                "Condition",
-                "Durée",
-                "Temps analysé",
-            ]
-
-            display_df = display_df[ordered_columns]
-
-            st.dataframe(
-                display_df,
-                hide_index=True,
-                use_container_width=True,
-                column_config={
-                    "Condition": st.column_config.TextColumn("Condition", width="large"),
-                    "Durée": st.column_config.TextColumn("Durée", width="medium"),
-                    "Temps analysé": st.column_config.TextColumn("Temps analysé", width="medium"),
-                }
-            )
-        else:
-            st.success("Aucune condition critique détectée sur la période analysée.")
-
-        for label, intervals in condition_intervals.items():
-            interval_df = _build_interval_table(intervals)
-            if interval_df.empty:
-                continue
-            with st.expander(f"Détails — {label} ({len(intervals)} période{'s' if len(intervals) > 1 else ''})"):
-                table_display = interval_df.copy()
-                table_display["Début"] = table_display["Début"].dt.strftime("%Y-%m-%d %H:%M")
-                table_display["Fin"] = table_display["Fin"].dt.strftime("%Y-%m-%d %H:%M")
-                table_display["Durée"] = table_display["Durée_Minutes"].apply(lambda m: format_minutes(int(m)))
-                table_display = table_display.rename(columns={"Durée_Minutes": "Durée (min)"})
-                st.dataframe(
-                    table_display[["Période", "Début", "Fin", "Durée (min)", "Durée"]],
-                    hide_index=True,
-                    use_container_width=True,
-                )
-
-        downtime_df = _build_interval_table(downtime_intervals)
-        if not downtime_df.empty:
-            with st.expander(f"Périodes d'indisponibilité réelle de la station ({len(downtime_intervals)})"):
-                dt_display = downtime_df.copy()
-                dt_display["Début"] = dt_display["Début"].dt.strftime("%Y-%m-%d %H:%M")
-                dt_display["Fin"] = dt_display["Fin"].dt.strftime("%Y-%m-%d %H:%M")
-                dt_display["Durée"] = dt_display["Durée_Minutes"].apply(lambda m: format_minutes(int(m)))
-                dt_display = dt_display.rename(columns={"Durée_Minutes": "Durée (min)"})
-                st.dataframe(
-                    dt_display[["Période", "Début", "Fin", "Durée (min)", "Durée"]],
-                    hide_index=True,
-                    use_container_width=True,
-                )
-        else:
-            st.info("Aucune période d'indisponibilité réelle détectée pour la station.")
-
-        if not timeline_df.empty:
-            order = ["AC", "DC1", "DC2"] + [f"PDC{i}" for i in range(1, 7)]
-            available_order = [item for item in order if item in timeline_df["Equipement"].unique()]
-            if not available_order:
-                available_order = timeline_df["Equipement"].unique().tolist()
-
-            color_map = {
-                "✅ Disponible": "#28a745",
-                "❌ Indisponible": "#dc3545",
-                "❌ Indisponible (Exclu)": "#fd7e14",
-                "⚠️ Donnée manquante": "#6c757d",
-                "⚠️ Donnée manquante (Exclu)": "#BBDB07",
-                "❓ Inconnu": "#adb5bd",
-                "❓ Inconnu (Exclu)": "#868e96",
-            }
-
-            fig = px.timeline(
-                timeline_df,
-                x_start="start",
-                x_end="end",
-                y="Equipement",
-                color="label",
-                hover_data={
-                    "cause": True,
-                    "duration_minutes": True,
-                    "start": "|%Y-%m-%d %H:%M",
-                    "end": "|%Y-%m-%d %H:%M",
-                    "Equipement": False,
-                    "label": False,
-                },
-                category_orders={"Equipement": available_order},
-                color_discrete_map=color_map,
-            )
-            fig.update_yaxes(autorange="reversed", title="")
-            fig.update_xaxes(title="Période")
-            base_height = 120 + 40 * len(available_order)
-            fig.update_layout(
-                height=max(360, base_height),
-                showlegend=True,
-                title=f"Timeline des équipements — {site_label}",
-            )
-            st.plotly_chart(fig, use_container_width=True)
-        else:
-            st.warning("Aucune donnée de timeline disponible pour cette période.")
-
-        st.caption(f"Temps disponible estimé : {format_minutes(uptime_minutes)}")
-
-        if idx < len(selected_sites):
-            st.divider()
-
-
-def main():
-    """Point d'entrée principal de l'application."""
-    
-    if "last_cache_clear" not in st.session_state:
-        st.session_state["last_cache_clear"] = None
-    
-    render_header()
-    
-    st.divider()
-    
-    site, equip, start_dt, end_dt = render_filters()
-
-    selection_valid = site is not None and equip is not None
-
-    st.session_state["current_site"] = site if selection_valid else None
-    st.session_state["current_equip"] = equip if selection_valid else None
-    st.session_state["current_start_dt"] = start_dt
-    st.session_state["current_end_dt"] = end_dt
-    st.session_state["current_mode"] = get_current_mode()
-
-    st.divider()
-
-    if not selection_valid:
-        st.error("⚠️ Sélectionnez un site et un équipement spécifiques pour afficher la disponibilité détaillée.")
-        df_filtered = pd.DataFrame()
-    else:
-        with st.spinner("⏳ Chargement des données..."):
-            df_filtered = load_filtered_blocks(start_dt, end_dt, site, equip, mode=get_current_mode())
-
-    if df_filtered is None:
-        logger.warning("Aucune donnée reçue de load_filtered_blocks, utilisation d'un DataFrame vide")
-        df_filtered = pd.DataFrame()
-
-    if not df_filtered.empty:
-        st.caption(f"📊 {len(df_filtered)} blocs chargés pour la période sélectionnée")
-    
-    tabs = st.tabs([
-        "📈 Vue d'ensemble",
-        "📊 Vue statistique",
-        "🌍 Comparaison sites",
-        "⏱️ Timeline & Annotations",
-        "📊 Rapport",
-        "🚫 Exclusions",
-        "💬 Commentaires",
-        "ℹ️ Info calcul",
-        "📄 Contrat",
-    ])
-
-    with tabs[0]:
-        render_overview_tab(df_filtered)
-
-    with tabs[1]:
-        render_statistics_tab()
-
-    with tabs[2]:
-        render_global_comparison_tab(start_dt, end_dt)
-
-    with tabs[3]:
-        render_timeline_tab(site, equip, start_dt, end_dt)
-
-    with tabs[4]:
-        render_report_tab()
-
-    with tabs[5]:
-        render_exclusions_tab()
-
-    with tabs[6]:
-        render_comments_tab()
-
-    with tabs[7]:
-        calcul()
-
-    with tabs[8]:
-        render_contract_tab(site, start_dt, end_dt)
-
-    st.divider()
-    col1, col2, col3 = st.columns(3)
-    
-    with col1:
-        st.caption("🔧 Dashboard Disponibilité v6.0")
-    
-    with col2:
-        if st.session_state.get("last_cache_clear"):
-            last_update = pd.to_datetime(st.session_state["last_cache_clear"]).strftime("%H:%M:%S")
-            st.caption(f"🔄 Dernier rafraîchissement: {last_update}")
-    
-    with col3:
-        st.caption("📞 Support: Nidec-ASI")
-
-if __name__ == "__main__":
-    try:
-        main()
-    except Exception as e:
-        logger.exception("Erreur fatale dans l'application")
-        st.error(f"""
-        ❌ **Erreur Critique**
-        
-        Une erreur inattendue s'est produite:
-        ```
-        {str(e)}
-        ```
-        
-        Veuillez contacter le support technique si le problème persiste.
-        """)
-        
-        if st.button("🔄 Redémarrer l'application"):
-=======
-    if "is_excluded" in out.columns and "est_disponible" in out.columns:
-        out.loc[out["est_disponible"] == 1, "is_excluded"] = 0
-    return out.sort_values("date_debut").reset_index(drop=True)
-
-
-def _aggregate_monthly_availability(
-    df: pd.DataFrame,
-    start_dt: datetime,
-    end_dt: datetime,
-) -> pd.DataFrame:
-    """Agrège les blocs de disponibilité par mois pour une période donnée."""
-    if df is None or df.empty:
-        return pd.DataFrame(columns=["month", "pct_brut", "pct_excl", "total_minutes"])
-
-    df = df.copy()
-
-    start_p = pd.Timestamp(start_dt)
-    end_p = pd.Timestamp(end_dt)
-
-    if start_p.tz is None:
-        start_p = start_p.tz_localize("Europe/Paris", nonexistent="shift_forward", ambiguous="NaT")
-    else:
-        start_p = start_p.tz_convert("Europe/Paris")
-
-    if end_p.tz is None:
-        end_p = end_p.tz_localize("Europe/Paris", nonexistent="shift_forward", ambiguous="NaT")
-    else:
-        end_p = end_p.tz_convert("Europe/Paris")
-
-    df["clip_start"] = df["date_debut"].clip(lower=start_p)
-    df["clip_end"] = df["date_fin"].clip(upper=end_p)
-
-    df = df.loc[df["clip_start"].notna() & df["clip_end"].notna()].copy()
-    if df.empty:
-        return pd.DataFrame(columns=["month", "pct_brut", "pct_excl", "total_minutes"])
-
-    df["duration_minutes_window"] = (
-        (df["clip_end"] - df["clip_start"]).dt.total_seconds() / 60
-    ).clip(lower=0).fillna(0).astype(int)
-
-    df["month"] = df["clip_start"].dt.to_period("M").dt.to_timestamp()
-
-    rows: List[Dict[str, float]] = []
-    for month, group in df.groupby("month"):
-        total = int(group["duration_minutes_window"].sum())
-        if total <= 0:
-            rows.append({"month": month, "pct_brut": 0.0, "pct_excl": 0.0, "total_minutes": 0})
-            continue
-
-        avail_brut = int(group.loc[group["est_disponible"] == 1, "duration_minutes_window"].sum())
-        avail_excl = int(
-            group.loc[
-                (group["est_disponible"] == 1) | (group["is_excluded"] == 1),
-                "duration_minutes_window",
-            ].sum()
-        )
-
-        rows.append(
-            {
-                "month": month,
-                "pct_brut": avail_brut / total * 100.0,
-                "pct_excl": avail_excl / total * 100.0,
-                "total_minutes": total,
-            }
-        )
-
-    return pd.DataFrame(rows).sort_values("month").reset_index(drop=True)
-
-def toggle_annotation(annotation_id: int, active: bool) -> bool:
-    """Active ou désactive une annotation."""
-    query = "UPDATE dispo_annotations SET actif = :active WHERE id = :id"
-    params = {"active": int(active), "id": annotation_id}
-    return execute_write(query, params)
-
-def update_annotation_comment(annotation_id: int, comment: str) -> bool:
-    """Met à jour le commentaire d'une annotation."""
-    query = "UPDATE dispo_annotations SET commentaire = :comment WHERE id = :id"
-    params = {"comment": comment, "id": annotation_id}
-    return execute_write(query, params)
-
-def get_annotations(annotation_type: Optional[str] = None, limit: int = 200) -> pd.DataFrame:
-    """Récupère les annotations."""
-    query = """
-        SELECT id, site, equipement_id, date_debut, date_fin, 
-               type_annotation, commentaire, actif, created_by, created_at
-        FROM dispo_annotations
-    """
-    params = {}
-    
-    if annotation_type:
-        query += " WHERE type_annotation = :type"
-        params["type"] = annotation_type
-    
-    query += " ORDER BY created_at DESC LIMIT :limit"
-    params["limit"] = limit
-    
-    try:
-        return execute_query(query, params)
-    except DatabaseError as e:
-        st.error(f"Erreur lors du chargement des annotations: {e}")
-        return pd.DataFrame()
-
-# Calculs mois
-def calculate_availability(
-    df: Optional[pd.DataFrame],
-    include_exclusions: bool = False
-) -> Dict[str, float]:
-    """Calcule les métriques de disponibilité."""
-    if df is None or df.empty:
-        return {
-            "total_minutes": 0,
-            "effective_minutes": 0,
-            "available_minutes": 0,
-            "unavailable_minutes": 0,
-            "missing_minutes": 0,
-            "pct_available": 0.0,
-            "pct_unavailable": 0.0
-        }
-
-    total = int(df["duration_minutes"].sum())
-
-    missing_minutes = int(
-        df.loc[
-            (df["est_disponible"] == -1) & (df["is_excluded"] == 0),
-            "duration_minutes",
-        ].sum()
-    )
-
-    if include_exclusions:
-        available_mask = (
-            (df["est_disponible"] == 1)
-            | ((df["est_disponible"] == 0) & (df["is_excluded"] == 1))
-            | ((df["est_disponible"] == -1) & (df["is_excluded"] == 1))
-        )
-        unavailable_mask = (
-            (df["est_disponible"] == 0) & (df["is_excluded"] == 0)
-        )
-    else:
-        available_mask = df["est_disponible"] == 1
-        unavailable_mask = df["est_disponible"] == 0
-
-    available = int(df.loc[available_mask, "duration_minutes"].sum())
-    unavailable = int(df.loc[unavailable_mask, "duration_minutes"].sum())
-    effective_total = available + unavailable
-
-    pct_available = (available / effective_total * 100) if effective_total > 0 else 0.0
-    pct_unavailable = (unavailable / effective_total * 100) if effective_total > 0 else 0.0
-
-    return {
-        "total_minutes": total,
-        "effective_minutes": effective_total,
-        "available_minutes": available,
-        "unavailable_minutes": unavailable,
-        "missing_minutes": missing_minutes,
-        "pct_available": pct_available,
-        "pct_unavailable": pct_unavailable
-    }
-
-
-def _station_equipment_modes() -> List[Tuple[str, str]]:
-    equipments = [("AC", MODE_EQUIPMENT), ("DC1", MODE_EQUIPMENT), ("DC2", MODE_EQUIPMENT)]
-    equipments.extend([(f"PDC{i}", MODE_PDC) for i in range(1, 7)])
-    return equipments
-
-
-def _ensure_paris_timestamp(value: Any) -> Optional[pd.Timestamp]:
-    if value is None or (isinstance(value, float) and pd.isna(value)):
-        return None
-    try:
-        ts = pd.Timestamp(value)
-    except Exception:
-        return None
-
-    try:
-        if ts.tzinfo is None:
-            ts = ts.tz_localize("Europe/Paris", nonexistent="shift_forward", ambiguous="infer")
-        else:
-            ts = ts.tz_convert("Europe/Paris")
-    except Exception:
-        try:
-            ts = ts.tz_localize("Europe/Paris", nonexistent="shift_forward", ambiguous="NaT")
-        except Exception:
-            return None
-
-    if pd.isna(ts):
-        return None
-    return ts
-
-
-def _build_station_timeline_df(timelines: Dict[str, pd.DataFrame]) -> pd.DataFrame:
-    records: List[Dict[str, Any]] = []
-    for equip, df in timelines.items():
-        if df is None or df.empty:
-            continue
-        for _, row in df.iterrows():
-            start_ts = _ensure_paris_timestamp(row.get("date_debut"))
-            end_ts = _ensure_paris_timestamp(row.get("date_fin"))
-            if start_ts is None or end_ts is None or end_ts <= start_ts:
-                continue
-            records.append(
-                {
-                    "Equipement": equip,
-                    "start": start_ts,
-                    "end": end_ts,
-                    "est_disponible": int(row.get("est_disponible", 0)),
-                    "is_excluded": int(row.get("is_excluded", 0)),
-                    "cause": row.get("cause"),
-                    "duration_minutes": int(row.get("duration_minutes", 0)),
-                }
-            )
-
-    timeline_df = pd.DataFrame.from_records(records)
-    if timeline_df.empty:
-        return timeline_df
-
-    state_map = {
-        1: "✅ Disponible",
-        0: "❌ Indisponible",
-        -1: "⚠️ Donnée manquante",
-    }
-    timeline_df["state"] = timeline_df["est_disponible"].map(state_map).fillna("❓ Inconnu")
-    timeline_df["label"] = timeline_df["state"]
-    mask_excl = (timeline_df["is_excluded"] == 1) & (timeline_df["est_disponible"] != 1)
-    timeline_df.loc[mask_excl, "label"] = timeline_df.loc[mask_excl, "state"] + " (Exclu)"
-    return timeline_df.sort_values(["Equipement", "start"]).reset_index(drop=True)
-
-
-def _new_condition_tracker(label: str) -> Dict[str, Any]:
-    return {
-        "label": label,
-        "duration": 0.0,
-        "occurrences": 0,
-        "intervals": [],
-        "active": False,
-        "current_start": None,
-        "denom": 0.0,
-    }
-
-
-def _update_condition_tracker(
-    tracker: Dict[str, Any],
-    is_active: bool,
-    has_data: bool,
-    seg_start: pd.Timestamp,
-    seg_end: pd.Timestamp,
-    duration: float,
-) -> None:
-    if has_data:
-        tracker["denom"] += duration
-    if not has_data:
-        if tracker["active"]:
-            tracker["intervals"].append((tracker["current_start"], seg_start))
-            tracker["occurrences"] += 1
-            tracker["active"] = False
-            tracker["current_start"] = None
-        return
-
-    if is_active:
-        tracker["duration"] += duration
-        if not tracker["active"]:
-            tracker["active"] = True
-            tracker["current_start"] = seg_start
-    else:
-        if tracker["active"]:
-            tracker["intervals"].append((tracker["current_start"], seg_start))
-            tracker["occurrences"] += 1
-            tracker["active"] = False
-            tracker["current_start"] = None
-
-
-def _finalize_condition_tracker(tracker: Dict[str, Any], end_ts: pd.Timestamp) -> None:
-    if tracker["active"] and tracker["current_start"] is not None:
-        tracker["intervals"].append((tracker["current_start"], end_ts))
-        tracker["occurrences"] += 1
-        tracker["active"] = False
-        tracker["current_start"] = None
-
-
-def _format_interval_summary(intervals: List[Tuple[pd.Timestamp, pd.Timestamp]], limit: int = 3) -> str:
-    if not intervals:
-        return "-"
-    formatted = [
-        f"{start.strftime('%d/%m %H:%M')} → {end.strftime('%d/%m %H:%M')}"
-        for start, end in intervals[:limit]
-    ]
-    if len(intervals) > limit:
-        formatted.append(f"+{len(intervals) - limit} autres")
-    return "\n".join(formatted)
-
-
-def _build_interval_table(intervals: List[Tuple[pd.Timestamp, pd.Timestamp]]) -> pd.DataFrame:
-    rows: List[Dict[str, Any]] = []
-    for idx, (start, end) in enumerate(intervals, 1):
-        duration = max(int(round((end - start).total_seconds() / 60)), 0)
-        rows.append(
-            {
-                "Période": idx,
-                "Début": start,
-                "Fin": end,
-                "Durée_Minutes": duration,
-            }
-        )
-    return pd.DataFrame(rows)
-
-
-def _analyze_station_conditions(
-    timelines: Dict[str, pd.DataFrame],
-    start_dt: datetime,
-    end_dt: datetime,
-) -> Dict[str, Any]:
-    start_ts = _ensure_paris_timestamp(start_dt)
-    end_ts = _ensure_paris_timestamp(end_dt)
-
-    if start_ts is None or end_ts is None or end_ts <= start_ts:
-        empty_df = pd.DataFrame()
-        return {
-            "summary_df": empty_df,
-            "metrics": {
-                "reference_minutes": 0,
-                "downtime_minutes": 0,
-                "uptime_minutes": 0,
-                "availability_pct": 0.0,
-                "coverage_pct": 0.0,
-                "window_minutes": 0,
-                "downtime_occurrences": 0,
-            },
-            "condition_intervals": {},
-            "downtime_intervals": [],
-        }
-
-    intervals_by_equip: Dict[str, List[Tuple[pd.Timestamp, pd.Timestamp, int]]] = {}
-    boundaries: Set[pd.Timestamp] = {start_ts, end_ts}
-
-    for equip, df in timelines.items():
-        equip_intervals: List[Tuple[pd.Timestamp, pd.Timestamp, int]] = []
-        if df is not None and not df.empty:
-            for _, row in df.iterrows():
-                raw_start = _ensure_paris_timestamp(row.get("date_debut"))
-                raw_end = _ensure_paris_timestamp(row.get("date_fin"))
-                if raw_start is None or raw_end is None:
-                    continue
-                seg_start = max(raw_start, start_ts)
-                seg_end = min(raw_end, end_ts)
-                if seg_end <= seg_start:
-                    continue
-                status = int(row.get("est_disponible", -1))
-                equip_intervals.append((seg_start, seg_end, status))
-                boundaries.add(seg_start)
-                boundaries.add(seg_end)
-        equip_intervals.sort(key=lambda item: item[0])
-        intervals_by_equip[equip] = equip_intervals
-
-    if len(boundaries) <= 1:
-        empty_df = pd.DataFrame()
-        return {
-            "summary_df": empty_df,
-            "metrics": {
-                "reference_minutes": 0,
-                "downtime_minutes": 0,
-                "uptime_minutes": 0,
-                "availability_pct": 0.0,
-                "coverage_pct": 0.0,
-                "window_minutes": 0,
-                "downtime_occurrences": 0,
-            },
-            "condition_intervals": {},
-            "downtime_intervals": [],
-        }
-
-    ordered_boundaries = sorted(boundaries)
-
-    def status_at(intervals: List[Tuple[pd.Timestamp, pd.Timestamp, int]], ts: pd.Timestamp) -> int:
-        for start, end, status in intervals:
-            if start <= ts < end:
-                return status
-        return -1
-
-    condition_labels = {
-        "ac_down": "Réseau AC indisponible",
-        "batt_down": "DC1 & DC2 indisponibles",
-        "pdc_down": "≥3 PDC indisponibles",
-    }
-    trackers = {key: _new_condition_tracker(label) for key, label in condition_labels.items()}
-
-    station_tracker = {
-        "duration": 0.0,
-        "occurrences": 0,
-        "intervals": [],
-        "active": False,
-        "current_start": None,
-    }
-
-    reference_minutes = 0.0
-    window_minutes = max(int(round((end_ts - start_ts).total_seconds() / 60)), 0)
-
-    pdc_names = [f"PDC{i}" for i in range(1, 7)]
-
-    for idx in range(len(ordered_boundaries) - 1):
-        seg_start = ordered_boundaries[idx]
-        seg_end = ordered_boundaries[idx + 1]
-        if seg_end <= seg_start:
-            continue
-
-        duration = (seg_end - seg_start).total_seconds() / 60
-        if duration <= 0:
-            continue
-
-        ac_status = status_at(intervals_by_equip.get("AC", []), seg_start)
-        dc1_status = status_at(intervals_by_equip.get("DC1", []), seg_start)
-        dc2_status = status_at(intervals_by_equip.get("DC2", []), seg_start)
-        pdc_statuses = [status_at(intervals_by_equip.get(name, []), seg_start) for name in pdc_names]
-
-        ac_data = ac_status in (0, 1)
-        batt_data = (dc1_status in (0, 1)) and (dc2_status in (0, 1))
-        pdc_data = all(status in (0, 1) for status in pdc_statuses)
-
-        ac_down = ac_data and ac_status == 0
-        batt_down = batt_data and dc1_status == 0 and dc2_status == 0
-        pdc_down = pdc_data and sum(status == 0 for status in pdc_statuses) >= 3
-
-        segment_has_data = ac_data or batt_data or pdc_data
-
-        if segment_has_data:
-            reference_minutes += duration
-        else:
-            if station_tracker["active"]:
-                station_tracker["intervals"].append((station_tracker["current_start"], seg_start))
-                station_tracker["occurrences"] += 1
-                station_tracker["active"] = False
-                station_tracker["current_start"] = None
-
-        _update_condition_tracker(trackers["ac_down"], ac_down, ac_data, seg_start, seg_end, duration)
-        _update_condition_tracker(trackers["batt_down"], batt_down, batt_data, seg_start, seg_end, duration)
-        _update_condition_tracker(trackers["pdc_down"], pdc_down, pdc_data, seg_start, seg_end, duration)
-
-        any_condition = (
-            (ac_down and ac_data)
-            or (batt_down and batt_data)
-            or (pdc_down and pdc_data)
-        )
-
-        if segment_has_data and any_condition:
-            station_tracker["duration"] += duration
-            if not station_tracker["active"]:
-                station_tracker["active"] = True
-                station_tracker["current_start"] = seg_start
-        else:
-            if station_tracker["active"]:
-                station_tracker["intervals"].append((station_tracker["current_start"], seg_start))
-                station_tracker["occurrences"] += 1
-                station_tracker["active"] = False
-                station_tracker["current_start"] = None
-
-    for tracker in trackers.values():
-        _finalize_condition_tracker(tracker, end_ts)
-
-    if station_tracker["active"] and station_tracker["current_start"] is not None:
-        station_tracker["intervals"].append((station_tracker["current_start"], end_ts))
-        station_tracker["occurrences"] += 1
-        station_tracker["active"] = False
-        station_tracker["current_start"] = None
-
-    reference_minutes_int = max(int(round(reference_minutes)), 0)
-    downtime_minutes_int = max(int(round(station_tracker["duration"])), 0)
-    uptime_minutes_int = max(reference_minutes_int - downtime_minutes_int, 0)
-
-    availability_pct = (uptime_minutes_int / reference_minutes_int * 100) if reference_minutes_int > 0 else 0.0
-    coverage_pct = (reference_minutes_int / window_minutes * 100) if window_minutes > 0 else 0.0
-
-    summary_rows: List[Dict[str, Any]] = []
-    condition_intervals: Dict[str, List[Tuple[pd.Timestamp, pd.Timestamp]]] = {}
-
-    for tracker in trackers.values():
-        duration_int = max(int(round(tracker["duration"])), 0)
-        analyzed_int = max(int(round(tracker["denom"])), 0)
-        pct_condition = (duration_int / analyzed_int * 100) if analyzed_int > 0 else 0.0
-        pct_station = (duration_int / reference_minutes_int * 100) if reference_minutes_int > 0 else 0.0
-        coverage_condition = (analyzed_int / window_minutes * 100) if window_minutes > 0 else 0.0
-
-        summary_rows.append(
-            {
-                "Condition": tracker["label"],
-                "Occurrences": tracker["occurrences"],
-                "Durée_Minutes": duration_int,
-                "Temps_Analysé_Minutes": analyzed_int,
-                "Part_Temps_Analysé": round(pct_condition, 2),
-                "Part_Temps_Station": round(pct_station, 2),
-                "Couverture_Période": round(coverage_condition, 1),
-                "Périodes_Clés": _format_interval_summary(tracker["intervals"]),
-            }
-        )
-        condition_intervals[tracker["label"]] = tracker["intervals"]
-
-    summary_df = pd.DataFrame(summary_rows)
-
-    return {
-        "summary_df": summary_df,
-        "metrics": {
-            "reference_minutes": reference_minutes_int,
-            "downtime_minutes": downtime_minutes_int,
-            "uptime_minutes": uptime_minutes_int,
-            "availability_pct": round(availability_pct, 2),
-            "coverage_pct": round(coverage_pct, 1),
-            "window_minutes": window_minutes,
-            "downtime_occurrences": station_tracker["occurrences"],
-        },
-        "condition_intervals": condition_intervals,
-        "downtime_intervals": station_tracker["intervals"],
-    }
-
-
-@st.cache_data(ttl=900, show_spinner=False)
-def load_station_statistics(site: str, start_dt: datetime, end_dt: datetime) -> Dict[str, Any]:
-    timelines: Dict[str, pd.DataFrame] = {}
-
-    for equip, mode in _station_equipment_modes():
-        try:
-            df = load_blocks(site, equip, start_dt, end_dt, mode=mode)
-        except Exception as exc:
-            logger.error("Erreur lors du chargement de %s pour %s : %s", equip, site, exc)
-            df = pd.DataFrame()
-        timelines[equip] = df.copy() if df is not None and not df.empty else pd.DataFrame()
-
-    analysis = _analyze_station_conditions(timelines, start_dt, end_dt)
-    analysis["timeline_df"] = _build_station_timeline_df(timelines)
-    return analysis
-
-
-@st.cache_data(ttl=1800, show_spinner=False)
-def _calculate_monthly_availability_equipment(
-    site: Optional[str] = None,
-    equip: Optional[str] = None,
-    months: int = 12,
-    start_dt: Optional[datetime] = None,
-    end_dt: Optional[datetime] = None,
-) -> pd.DataFrame:
-    if not start_dt or not end_dt:
-        end_dt = datetime.utcnow()
-        start_dt = (end_dt.replace(day=1) - pd.DateOffset(months=months)).to_pydatetime()
-    params_view = {"start": start_dt, "end": end_dt}
-    q_view = """
-        SELECT site, equipement_id, date_debut, date_fin,
-               est_disponible,
-               TIMESTAMPDIFF(MINUTE, GREATEST(date_debut,:start), LEAST(date_fin,:end)) AS duration_minutes,
-               CASE
-                 WHEN est_disponible <> 1 THEN CAST(EXISTS (
-                   SELECT 1 FROM dispo_annotations a
-                   WHERE a.actif = 1 AND a.type_annotation='exclusion'
-                     AND a.site = site AND a.equipement_id = equipement_id
-                     AND NOT (a.date_fin <= date_debut OR a.date_debut >= date_fin)
-                 ) AS UNSIGNED)
-                 ELSE 0
-               END AS is_excluded
-        FROM dispo_blocs_with_exclusion_flag
-        WHERE date_debut < :end AND date_fin > :start
-    """
-    try:
-        df = execute_query(q_view, params_view)
-        if not df.empty:
-            df = _normalize_blocks_df(df)
-    except DatabaseError:
-        df = pd.DataFrame()
-
-    if df.empty:
-        if site:
-            ac_union   = _ac_union_sql_for_site(site)
-            batt_union = _batt_union_sql_for_site(site)
-            params = {"site": site, "start": start_dt, "end": end_dt}
-            site_filter_ac = ""  
-            site_filter_bt = ""  
-        else:
-            ac_union   = _ac_union_sql_all_sites()
-            batt_union = _batt_union_sql_all_sites()
-            params = {"start": start_dt, "end": end_dt}
-            site_filter_ac = ""
-            site_filter_bt = ""
-
-        equip_clause = "AND b.equipement_id = :equip" if equip else ""
-        if equip:
-            params["equip"] = equip
-
-        q = f"""
-        WITH ac AS (
-            {ac_union}
-        ),
-        batt AS (
-            {batt_union}
-        ),
-        base AS (
-            SELECT
-              site, equipement_id, type_equipement, date_debut, date_fin,
-              est_disponible, cause, raw_point_count, processed_at, batch_id, hash_signature
-            FROM ac {site_filter_ac}
-            UNION ALL
-            SELECT
-              site, equipement_id, type_equipement, date_debut, date_fin,
-              est_disponible, cause, raw_point_count, processed_at, batch_id, hash_signature
-            FROM batt {site_filter_bt}
-        )
-        SELECT
-          b.site, b.equipement_id, b.date_debut, b.date_fin, b.est_disponible,
-          TIMESTAMPDIFF(MINUTE, GREATEST(b.date_debut,:start), LEAST(b.date_fin,:end)) AS duration_minutes,
-          CASE
-            WHEN b.est_disponible <> 1 THEN CAST(EXISTS (
-              SELECT 1 FROM dispo_annotations a
-              WHERE a.actif = 1 AND a.type_annotation='exclusion'
-                AND a.site = b.site AND a.equipement_id = b.equipement_id
-                AND NOT (a.date_fin <= b.date_debut OR a.date_debut >= b.date_fin)
-            ) AS UNSIGNED)
-            ELSE 0
-          END AS is_excluded
-        FROM base b
-        WHERE b.date_debut < :end AND b.date_fin > :start
-          {equip_clause}
-        """
-        df = execute_query(q, params)
-        df = _normalize_blocks_df(df)
-
-    if df.empty:
-        return df
-
-    return _aggregate_monthly_availability(df, start_dt, end_dt)
-
-
-@st.cache_data(ttl=1800, show_spinner=False)
-def _calculate_monthly_availability_pdc(
-    site: Optional[str] = None,
-    equip: Optional[str] = None,
-    months: int = 12,
-    start_dt: Optional[datetime] = None,
-    end_dt: Optional[datetime] = None,
-) -> pd.DataFrame:
-    if not start_dt or not end_dt:
-        end_dt = datetime.utcnow()
-        start_dt = (end_dt.replace(day=1) - pd.DateOffset(months=months)).to_pydatetime()
-
-    params = {"start": start_dt, "end": end_dt}
-    if site:
-        union_sql = _pdc_union_sql_for_site(site)
-        params["site"] = site
-        site_filter = "AND p.site = :site"
-    else:
-        union_sql = _pdc_union_sql_all_sites()
-        site_filter = ""
-    equip_filter = "AND p.equipement_id = :equip" if equip else ""
-    if equip:
-        params["equip"] = equip
-
-    q = f"""
-    WITH pdc AS (
-        {union_sql}
-    )
-    SELECT
-      p.site,
-      p.equipement_id,
-      p.date_debut,
-      p.date_fin,
-      p.est_disponible,
-      TIMESTAMPDIFF(MINUTE, GREATEST(p.date_debut,:start), LEAST(p.date_fin,:end)) AS duration_minutes,
-      CASE
-        WHEN p.est_disponible <> 1 THEN CAST(EXISTS (
-          SELECT 1 FROM dispo_annotations a
-          WHERE a.actif = 1 AND a.type_annotation='exclusion'
-            AND a.site = p.site AND a.equipement_id = p.equipement_id
-            AND NOT (a.date_fin <= p.date_debut OR a.date_debut >= p.date_fin)
-        ) AS UNSIGNED)
-        ELSE 0
-      END AS is_excluded
-    FROM pdc p
-    WHERE p.date_debut < :end AND p.date_fin > :start
-      {site_filter}
-      {equip_filter}
-    """
-
-    df = execute_query(q, params)
-    df = _normalize_blocks_df(df)
-
-    if df.empty:
-        return df
-
-    return _aggregate_monthly_availability(df, start_dt, end_dt)
-
-
-def calculate_monthly_availability(
-    site: Optional[str] = None,
-    equip: Optional[str] = None,
-    months: int = 12,
-    start_dt: Optional[datetime] = None,
-    end_dt: Optional[datetime] = None,
-    mode: Optional[str] = None,
-) -> pd.DataFrame:
-    active_mode = mode or get_current_mode()
-    if active_mode == MODE_PDC:
-        return _calculate_monthly_availability_pdc(site, equip, months, start_dt, end_dt)
-    return _calculate_monthly_availability_equipment(site, equip, months, start_dt, end_dt)
-
-def get_unavailability_causes(df: Optional[pd.DataFrame]) -> pd.DataFrame:
-    if df is None or df.empty:
-        return pd.DataFrame()
-
-    causes = (
-        df.loc[df["est_disponible"] == 0]
-        .groupby("cause", dropna=False)["duration_minutes"]
-        .sum()
-        .reset_index()
-        .sort_values("duration_minutes", ascending=False)
-    )
-    
-    if not causes.empty:
-        causes["percentage"] = (causes["duration_minutes"] / causes["duration_minutes"].sum() * 100)
-        causes["cause"] = causes["cause"].fillna("Non spécifié")
-    
-    return causes
-
-def translate_cause_to_text(cause: str, equipement_id: str) -> str:
-    if not cause or cause == "Non spécifié":
-        return "Cause non spécifiée"
-    try:
-        ic_val: Optional[int] = None
-        pc_val: Optional[int] = None
-
-        normalized = cause.replace("\n", " ")
-        pattern = re.compile(r"\b((?:IC|PC)1?)\s*[:=]?\s*(-?\d+)", re.IGNORECASE)
-
-        for key, value in pattern.findall(normalized):
-            key_upper = key.upper()
-            parsed_value = int(value)
-            if key_upper.startswith("IC") and ic_val is None:
-                ic_val = parsed_value
-            elif key_upper.startswith("PC") and pc_val is None:
-                pc_val = parsed_value
-
-        if ic_val is None or pc_val is None:
-            numbers = re.findall(r"-?\d+", normalized)
-            if numbers:
-                if ic_val is None and len(numbers) >= 1:
-                    ic_val = int(numbers[0])
-                if pc_val is None and len(numbers) >= 2:
-                    pc_val = int(numbers[1])
-
-        
-        if ic_val is not None or pc_val is not None:
-            cfg = get_equip_config(equipement_id)
-            translated = translate_ic_pc(ic_val, pc_val, cfg["ic_map"], cfg["pc_map"])
-            return translated if translated else cause
-        
-        return cause
-        
-    except Exception:
-        return cause
-
-def get_translated_unavailability_causes(df: Optional[pd.DataFrame], equipement_id: str) -> pd.DataFrame:
-
-    if df is None or df.empty:
-        return pd.DataFrame()
-
-    unavailable_data = df.loc[df["est_disponible"] == 0].copy()
-
-    if unavailable_data.empty:
-        return pd.DataFrame()
-    
-    unavailable_data["cause_translated"] = unavailable_data["cause"].apply(
-        lambda x: translate_cause_to_text(x, equipement_id)
-    )
-    
-    causes = (
-        unavailable_data
-        .groupby("cause_translated", dropna=False)["duration_minutes"]
-        .sum()
-        .reset_index()
-        .sort_values("duration_minutes", ascending=False)
-    )
-    
-    if not causes.empty:
-        causes["percentage"] = (causes["duration_minutes"] / causes["duration_minutes"].sum() * 100)
-        causes["cause_translated"] = causes["cause_translated"].fillna("Cause non spécifiée")
-    
-    return causes.rename(columns={"cause_translated": "cause"})
-
-@st.cache_data(ttl=1800, show_spinner=False)
-def get_equipment_summary(
-    start_dt: datetime,
-    end_dt: datetime,
-    site: Optional[str] = None,
-    mode: Optional[str] = None,
-) -> pd.DataFrame:
-    """Génère un tableau récapitulatif des équipements pour le mode actif."""
-    active_mode = mode or get_current_mode()
-    equipments = get_equipments(active_mode, site)
-    if not equipments:
-        return pd.DataFrame(columns=[
-            "Équipement",
-            "Disponibilité Brute (%)",
-            "Disponibilité Avec Exclusions (%)",
-            "Durée Totale",
-            "Temps Disponible",
-            "Temps Indisponible",
-            "Jours avec des données",
-        ])
-
-    df = load_filtered_blocks(start_dt, end_dt, site, None, mode=active_mode)
-    if df.empty:
-        return pd.DataFrame([
-            {
-                "Équipement": equip,
-                "Disponibilité Brute (%)": 0.0,
-                "Disponibilité Avec Exclusions (%)": 0.0,
-                "Durée Totale": "0 minutes",
-                "Temps Disponible": "0 minutes",
-                "Temps Indisponible": "0 minutes",
-                "Jours avec des données": 0,
-            }
-            for equip in equipments
-        ])
-
-    summary_rows = []
-    for equip in equipments:
-        equip_data = df[df["equipement_id"] == equip]
-        if equip_data.empty:
-            summary_rows.append({
-                "Équipement": equip,
-                "Disponibilité Brute (%)": 0.0,
-                "Disponibilité Avec Exclusions (%)": 0.0,
-                "Durée Totale": "0 minutes",
-                "Temps Disponible": "0 minutes",
-                "Temps Indisponible": "0 minutes",
-                "Jours avec des données": 0,
-            })
-            continue
-
-        stats_raw = calculate_availability(equip_data, include_exclusions=False)
-        stats_excl = calculate_availability(equip_data, include_exclusions=True)
-        days_with_data = (
-            pd.to_datetime(equip_data["date_debut"]).dt.floor("D").nunique()
-        )
-        summary_rows.append({
-            "Équipement": equip,
-            "Disponibilité Brute (%)": round(stats_raw["pct_available"], 2),
-            "Disponibilité Avec Exclusions (%)": round(stats_excl["pct_available"], 2),
-            "Durée Totale": format_minutes(stats_raw["total_minutes"]),
-            "Temps Disponible": format_minutes(stats_raw["available_minutes"]),
-            "Temps Indisponible": format_minutes(stats_raw["unavailable_minutes"]),
-            "Jours avec des données": int(days_with_data),
-        })
-
-    if active_mode == MODE_PDC and not df.empty:
-        global_stats_raw = calculate_availability(df, include_exclusions=False)
-        global_stats_excl = calculate_availability(df, include_exclusions=True)
-        global_days = (
-            pd.to_datetime(df["date_debut"]).dt.floor("D").nunique()
-        )
-        if site:
-            label = "Dispo globale site"
-        else:
-            label = "Dispo globale (tous sites)"
-        global_row = {
-            "Équipement": label,
-            "Disponibilité Brute (%)": round(global_stats_raw["pct_available"], 2),
-            "Disponibilité Avec Exclusions (%)": round(global_stats_excl["pct_available"], 2),
-            "Durée Totale": format_minutes(global_stats_raw["total_minutes"]),
-            "Temps Disponible": format_minutes(global_stats_raw["available_minutes"]),
-            "Temps Indisponible": format_minutes(global_stats_raw["unavailable_minutes"]),
-            "Jours avec des données": int(global_days),
-        }
-        summary_rows = [global_row] + summary_rows
-
-    return pd.DataFrame(summary_rows)
-
-@st.cache_data(ttl=1800, show_spinner=False)
-def generate_availability_report(
-    start_dt: datetime,
-    end_dt: datetime,
-    site: Optional[str] = None,
-    mode: Optional[str] = None,
-) -> Dict[str, pd.DataFrame]:
-    """Génère un rapport complet de disponibilité pour tous les équipements."""
-    active_mode = mode or get_current_mode()
-    equipments = get_equipments(active_mode, site)
-    if not equipments:
-        return {}
-
-    params = {"start": start_dt, "end": end_dt}
-    if active_mode == MODE_PDC:
-        if site:
-            union_sql = _pdc_union_sql_for_site(site)
-            params["site"] = site
-            site_filter = "AND b.site = :site"
-        else:
-            union_sql = _pdc_union_sql_all_sites()
-            site_filter = ""
-        q = f"""
-        WITH base AS (
-            {union_sql}
-        )
-        SELECT
-          b.site, b.equipement_id, b.date_debut, b.date_fin, b.est_disponible, b.cause,
-          TIMESTAMPDIFF(MINUTE, GREATEST(b.date_debut,:start), LEAST(b.date_fin,:end)) AS duration_minutes,
-          CASE
-            WHEN b.est_disponible <> 1 THEN CAST(EXISTS (
-              SELECT 1 FROM dispo_annotations a
-              WHERE a.actif = 1 AND a.type_annotation='exclusion'
-                AND a.site = b.site AND a.equipement_id = b.equipement_id
-                AND NOT (a.date_fin <= b.date_debut OR a.date_debut >= b.date_fin)
-            ) AS UNSIGNED)
-            ELSE 0
-          END AS is_excluded
-        FROM base b
-        WHERE b.date_debut < :end AND b.date_fin > :start
-          {site_filter}
-        ORDER BY b.equipement_id, b.date_debut
-        """
-    else:
-        if site:
-            ac_union = _ac_union_sql_for_site(site)
-            batt_union = _batt_union_sql_for_site(site)
-            params["site"] = site
-            site_filter_ac = "WHERE site = :site"
-            site_filter_bt = "WHERE site = :site"
-        else:
-            ac_union = _ac_union_sql_all_sites()
-            batt_union = _batt_union_sql_all_sites()
-            site_filter_ac = ""
-            site_filter_bt = ""
-
-        q = f"""
-        WITH ac AS (
-            {ac_union}
-        ),
-        batt AS (
-            {batt_union}
-        ),
-        base AS (
-            SELECT
-              site, equipement_id, type_equipement, date_debut, date_fin,
-              est_disponible, cause, raw_point_count, processed_at, batch_id, hash_signature
-            FROM ac {site_filter_ac}
-            UNION ALL
-            SELECT
-              site, equipement_id, type_equipement, date_debut, date_fin,
-              est_disponible, cause, raw_point_count, processed_at, batch_id, hash_signature
-            FROM batt {site_filter_bt}
-        )
-        SELECT
-          b.site, b.equipement_id, b.date_debut, b.date_fin, b.est_disponible, b.cause,
-          TIMESTAMPDIFF(MINUTE, GREATEST(b.date_debut,:start), LEAST(b.date_fin,:end)) AS duration_minutes,
-          CASE
-            WHEN b.est_disponible <> 1 THEN CAST(EXISTS (
-              SELECT 1 FROM dispo_annotations a
-              WHERE a.actif = 1 AND a.type_annotation='exclusion'
-                AND a.site = b.site AND a.equipement_id = b.equipement_id
-                AND NOT (a.date_fin <= b.date_debut OR a.date_debut >= b.date_fin)
-            ) AS UNSIGNED)
-            ELSE 0
-          END AS is_excluded
-        FROM base b
-        WHERE b.date_debut < :end AND b.date_fin > :start
-        ORDER BY b.equipement_id, b.date_debut
-        """
-
-    df = execute_query(q, params)
-    df = _normalize_blocks_df(df)
-
-    if df.empty:
-        return {}
-
-    report: Dict[str, pd.DataFrame] = {}
-
-    for equip in equipments:
-        equip_data = df[df["equipement_id"] == equip]
-
-        if equip_data.empty:
-            report[equip] = pd.DataFrame(columns=[
-                "ID", "Site", "Équipement", "Début", "Fin", "Durée",
-                "Statut", "Cause Originale", "Cause Traduite", "Exclu"
-            ])
-            continue
-
-        stats_raw = calculate_availability(equip_data, include_exclusions=False)
-        stats_excl = calculate_availability(equip_data, include_exclusions=True)
-
-        report_data = []
-        report_data.append({
-            "ID": "RÉSUMÉ",
-            "Site": equip_data["site"].iloc[0] if not equip_data.empty else "N/A",
-            "Équipement": equip,
-            "Début": start_dt.strftime("%Y-%m-%d %H:%M"),
-            "Fin": end_dt.strftime("%Y-%m-%d %H:%M"),
-            "Durée": format_minutes(stats_raw["total_minutes"]),
-            "Durée_Minutes": stats_raw["total_minutes"],
-            "Statut": f"Disponibilité: {stats_raw['pct_available']:.2f}%",
-            "Cause Originale": f"Brute: {stats_raw['pct_available']:.2f}% | Avec exclusions: {stats_excl['pct_available']:.2f}%",
-            "Cause Traduite": f"Disponible: {format_minutes(stats_raw['available_minutes'])} | Indisponible: {format_minutes(stats_raw['unavailable_minutes'])}",
-            "Exclu": "N/A",
-        })
-
-        unavailable_blocks = equip_data[equip_data["est_disponible"] == 0].copy()
-        for idx, (_, block) in enumerate(unavailable_blocks.iterrows(), 1):
-            cause_originale = block.get("cause", "Non spécifié")
-            cause_traduite = translate_cause_to_text(cause_originale, equip)
-            report_data.append({
-                "ID": f"IND-{idx:03d}",
-                "Site": block["site"],
-                "Équipement": equip,
-                "Début": block["date_debut"].strftime("%Y-%m-%d %H:%M"),
-                "Fin": block["date_fin"].strftime("%Y-%m-%d %H:%M"),
-                "Durée": format_minutes(int(block["duration_minutes"])),
-                "Durée_Minutes": int(block["duration_minutes"]),
-                "Statut": "❌ Indisponible",
-                "Cause Originale": cause_originale,
-                "Cause Traduite": cause_traduite,
-                "Exclu": "✅ Oui" if block["is_excluded"] == 1 else "❌ Non",
-            })
-
-        missing_blocks = equip_data[equip_data["est_disponible"] == -1].copy()
-        for idx, (_, block) in enumerate(missing_blocks.iterrows(), 1):
-            report_data.append({
-                "ID": f"MISS-{idx:03d}",
-                "Site": block["site"],
-                "Équipement": equip,
-                "Début": block["date_debut"].strftime("%Y-%m-%d %H:%M"),
-                "Fin": block["date_fin"].strftime("%Y-%m-%d %H:%M"),
-                "Durée": format_minutes(int(block["duration_minutes"])),
-                "Durée_Minutes": int(block["duration_minutes"]),
-                "Statut": "⚠️ Données manquantes",
-                "Cause Originale": "Données manquantes",
-                "Cause Traduite": "Aucune donnée disponible pour cette période",
-                "Exclu": "✅ Oui" if block["is_excluded"] == 1 else "❌ Non",
-            })
-
-        report[equip] = pd.DataFrame(report_data)
-
-    return report
-
-def analyze_daily_unavailability(unavailable_data: pd.DataFrame) -> pd.DataFrame:
-    """Analyse les indisponibilités par jour."""
-    if unavailable_data.empty:
-        return pd.DataFrame()
-    
-    # Convertir les dates en datetime si nécessaire
-    unavailable_data = unavailable_data.copy()
-    unavailable_data["date_debut"] = pd.to_datetime(unavailable_data["date_debut"])
-    unavailable_data["date_fin"] = pd.to_datetime(unavailable_data["date_fin"])
-    
-    # Extraire la date (sans l'heure) pour le groupement
-    unavailable_data["date_jour"] = unavailable_data["date_debut"].dt.date
-    
-    # Grouper par jour et calculer les statistiques
-    daily_stats = []
-    
-    for date_jour, group in unavailable_data.groupby("date_jour"):
-        # Compter le nombre de périodes d'indisponibilité
-        nb_periodes = len(group)
-        
-        # Calculer la durée totale d'indisponibilité pour ce jour
-        duree_totale_minutes = group["Durée_Minutes"].sum()
-        
-        # Trouver la première et dernière heure d'indisponibilité
-        heure_debut = group["date_debut"].min().strftime("%H:%M")
-        heure_fin = group["date_fin"].max().strftime("%H:%M")
-        
-        # Calculer le pourcentage de la journée en indisponibilité
-        # Supposons une journée de 24h = 1440 minutes
-        pourcentage_journee = (duree_totale_minutes / 1440) * 100
-        
-        # Traduire le nom du jour en français
-        jours_fr = {
-            'Monday': 'Lundi', 'Tuesday': 'Mardi', 'Wednesday': 'Mercredi',
-            'Thursday': 'Jeudi', 'Friday': 'Vendredi', 'Saturday': 'Samedi', 'Sunday': 'Dimanche'
-        }
-        jour_nom = jours_fr.get(date_jour.strftime("%A"), date_jour.strftime("%A"))
-        
-        daily_stats.append({
-            "Date": date_jour.strftime("%Y-%m-%d"),
-            "Jour": jour_nom,
-            "Nb Périodes": nb_periodes,
-            "Durée Totale": format_minutes(duree_totale_minutes),
-            "Durée_Minutes": duree_totale_minutes,  # Pour le tri
-            "Première Heure": heure_debut,
-            "Dernière Heure": heure_fin,
-            "% Journée": f"{pourcentage_journee:.1f}%"
-        })
-    
-    # Trier par date décroissante (plus récent en premier)
-    daily_df = pd.DataFrame(daily_stats)
-    if not daily_df.empty:
-        daily_df = daily_df.sort_values("Date", ascending=False)
-    
-    return daily_df
-
-def analyze_daily_unavailability_by_equipment(unavailable_data: pd.DataFrame) -> pd.DataFrame:
-    """Analyse les indisponibilités par jour et par équipement."""
-    if unavailable_data.empty:
-        return pd.DataFrame()
-    
-    # Convertir les dates en datetime si nécessaire
-    unavailable_data = unavailable_data.copy()
-    unavailable_data["date_debut"] = pd.to_datetime(unavailable_data["date_debut"])
-    unavailable_data["date_fin"] = pd.to_datetime(unavailable_data["date_fin"])
-    
-    # Extraire la date (sans l'heure) pour le groupement
-    unavailable_data["date_jour"] = unavailable_data["date_debut"].dt.date
-    
-    # Grouper par jour et équipement
-    daily_stats = []
-    
-    for (date_jour, equip), group in unavailable_data.groupby(["date_jour", "Équipement"]):
-        # Compter le nombre de périodes d'indisponibilité
-        nb_periodes = len(group)
-        
-        # Calculer la durée totale d'indisponibilité pour ce jour et cet équipement
-        duree_totale_minutes = group["Durée_Minutes"].sum()
-        
-        # Trouver la première et dernière heure d'indisponibilité
-        heure_debut = group["date_debut"].min().strftime("%H:%M")
-        heure_fin = group["date_fin"].max().strftime("%H:%M")
-        
-        # Calculer le pourcentage de la journée en indisponibilité
-        # Supposons une journée de 24h = 1440 minutes
-        pourcentage_journee = (duree_totale_minutes / 1440) * 100
-        
-        # Traduire le nom du jour en français
-        jours_fr = {
-            'Monday': 'Lundi', 'Tuesday': 'Mardi', 'Wednesday': 'Mercredi',
-            'Thursday': 'Jeudi', 'Friday': 'Vendredi', 'Saturday': 'Samedi', 'Sunday': 'Dimanche'
-        }
-        jour_nom = jours_fr.get(date_jour.strftime("%A"), date_jour.strftime("%A"))
-        
-        daily_stats.append({
-            "Date": date_jour.strftime("%Y-%m-%d"),
-            "Jour": jour_nom,
-            "Équipement": equip,
-            "Nb Périodes": nb_periodes,
-            "Durée Totale": format_minutes(duree_totale_minutes),
-            "Durée_Minutes": duree_totale_minutes,  # Pour le tri
-            "Première Heure": heure_debut,
-            "Dernière Heure": heure_fin,
-            "% Journée": f"{pourcentage_journee:.1f}%"
-        })
-    
-    # Trier par date décroissante puis par durée décroissante
-    daily_df = pd.DataFrame(daily_stats)
-    if not daily_df.empty:
-        daily_df = daily_df.sort_values(["Date", "Durée_Minutes"], ascending=[False, False])
-    
-    return daily_df
-
-# ui
-def format_minutes(total_minutes: int) -> str:
-    """Formate en 'X jours, Y heures, Z minutes' (avec pluriels corrects)."""
-    m = int(total_minutes or 0)
-    days, rem = divmod(m, 1440)   # 1440 = 24*60
-    hours, mins = divmod(rem, 60)
-
-    parts = []
-    if days:
-        parts.append(f"{days} {'jour' if days == 1 else 'jours'}")
-    if hours:
-        parts.append(f"{hours} {'heure' if hours == 1 else 'heures'}")
-    if mins or not parts:
-        parts.append(f"{mins} {'minute' if mins == 1 else 'minutes'}")
-
-    return ", ".join(parts)
-
-def render_header():
-    """Affiche l'en-tête de l'application."""
-    col1, col2, col3 = st.columns([3, 2, 1])
-    with col1:
-        st.title("📊 Tableau de Bord - Disponibilité des Équipements")
-        st.caption("Analyse et suivi de la disponibilité opérationnelle")
-    with col2:
-        options = [MODE_EQUIPMENT, MODE_PDC]
-        current_mode = get_current_mode()
-        index = options.index(current_mode) if current_mode in options else 0
-        selected_mode = st.radio(
-            "Mode d'analyse",
-            options=options,
-            index=index,
-            horizontal=True,
-            format_func=lambda k: MODE_LABELS.get(k, k),
-            help="Basculer entre la disponibilité des équipements et celle des points de charge",
-        )
-        if selected_mode != current_mode:
-            set_current_mode(selected_mode)
-    with col3:
-        if st.button("🔄 Actualiser", use_container_width=True):
-            invalidate_cache()
-            st.rerun()
-
-def render_filters() -> Tuple[Optional[str], Optional[str], datetime, datetime]:
-    """Affiche les filtres et retourne les valeurs sélectionnées."""
-    mode = get_current_mode()
-    st.subheader("🔍 Filtres de Recherche")
-
-    col1, col2, col3 = st.columns([1, 1, 2])
-    with col1:
-        site_codes = get_sites(mode) or []
-        if not site_codes:
-            st.warning("Aucun site disponible.")
-            return None, None, datetime.min, datetime.min  
-        selected_site = st.selectbox(
-            "Site",
-            options=site_codes,               
-            index=0,
-            format_func=lambda code: mapping_sites.get(code.split("_")[-1], code),
-            help="Sélectionnez un site"
-        )
-        site = selected_site
-
-    with col2:
-        equips = get_equipments(mode, site) if site else get_equipments(mode)
-        equips = equips or []
-        if not equips:
-            st.warning("Aucun équipement pour ce site.")
-            return site, None, datetime.min, datetime.min  
-
-        selected_equip = st.selectbox(
-            "Équipement",
-            options=equips,                    
-            index=0,
-            format_func=lambda value: value,
-            help="Sélectionnez un équipement"
-        )
-        equip = selected_equip
-
-    with col3:
-        today = datetime.now(timezone.utc).date()
-        c1, c2 = st.columns(2)
-        
-        default_start = st.session_state.get("filter_start_date", today - timedelta(days=30))
-        start_date = c1.date_input(
-            "Date de début",
-            value=default_start,
-            max_value=today,
-            key="filter_start_date",
-            help="Date de début de la période d'analyse"
-        )
-
-        default_end = st.session_state.get("filter_end_date", today)
-        if isinstance(default_end, datetime):
-            default_end = default_end.date()
-        if default_end < start_date:
-            default_end = start_date
-
-        end_date = c2.date_input(
-            "Date de fin",
-            value=default_end,
-            min_value=start_date,
-            max_value=today,
-            key="filter_end_date",
-            help="Date de fin de la période d'analyse"
-        )
-
-        if end_date < start_date:
-            st.session_state["filter_end_date"] = start_date
-            end_date = start_date
-    
-    start_dt = datetime.combine(start_date, time.min)
-    end_dt = datetime.combine(end_date, time.max)
-
-    return site, equip, start_dt, end_dt
-
-def render_overview_tab(df: Optional[pd.DataFrame]):
-    """Affiche l'onglet vue d'ensemble."""
-    mode = get_current_mode()
-    st.header("📈 Vue d'Ensemble")
-
-    site_scope = st.session_state.get("current_site")
-    equip_scope = st.session_state.get("current_equip")
-    context_parts = []
-    if site_scope is None:
-        context_parts.append("tous les sites")
-    if equip_scope is None:
-        if mode == MODE_PDC:
-            context_parts.append("l'ensemble des points de charge")
-        else:
-            context_parts.append("l'ensemble des équipements")
-    if context_parts:
-        st.info("Vue générale : " + " et ".join(context_parts) + ".")
-
-    if df is None or df.empty:
-        st.warning("⚠️ Aucune donnée disponible pour les critères sélectionnés.")
-        st.info("💡 Conseil: Essayez d'élargir la période ou de modifier les filtres.")
-        return
-
-    stats_raw = calculate_availability(df, include_exclusions=False)
-    stats_excl = calculate_availability(df, include_exclusions=True)
-
-    st.subheader("📊 Indicateurs Clés")
-    col1, col2, col3, col4 = st.columns(4)
-
-    with col1:
-        st.metric(
-            "Disponibilité brute",
-            f"{stats_raw['pct_available']:.2f}%",
-            help="Valeur correspondant au calcul standard"
-        )
-
-    with col2:
-        st.metric(
-            "Disponibilité avec exclusions",
-            f"{stats_excl['pct_available']:.2f}%",
-            delta=f"{stats_excl['pct_available'] - stats_raw['pct_available']:.2f}%",
-            help="Différence par rapport au calcul brut"
-        )
-
-    with col3:
-        st.metric(
-            "Durée Totale",
-            format_minutes(stats_raw['total_minutes']),
-            help="Durée totale de la période analysée"
-        )
-
-    with col4:
-        st.metric(
-            "Temps Indisponible",
-            format_minutes(stats_raw['unavailable_minutes']),
-            help="Temps total d'indisponibilité brute"
-        )
-
-    st.divider()
-    
-    # Tableau récapitulatif des 3 équipements
-    st.subheader("📋 Tableau Récapitulatif des Équipements")
-    
-    # Récupérer les données pour le tableau récapitulatif
-    site_current = st.session_state.get("current_site")
-    start_dt_current = st.session_state.get("current_start_dt")
-    end_dt_current = st.session_state.get("current_end_dt")
-    
-    if start_dt_current and end_dt_current:
-        df_summary = get_equipment_summary(start_dt_current, end_dt_current, site_current, mode=mode)
-        
-        if not df_summary.empty:
-            # Afficher le tableau avec un style amélioré
-            st.dataframe(
-                df_summary,
-                hide_index=True,
-                use_container_width=True,
-                column_config={
-                    "Équipement": st.column_config.TextColumn("Équipement", width="medium"),
-                    "Disponibilité Brute (%)": st.column_config.NumberColumn(
-                        "Disponibilité Brute (%)",
-                        width="medium",
-                        format="%.2f%%"
-                    ),
-                    "Disponibilité Avec Exclusions (%)": st.column_config.NumberColumn(
-                        "Disponibilité Avec Exclusions (%)",
-                        width="medium",
-                        format="%.2f%%"
-                    ),
-                    "Durée Totale": st.column_config.TextColumn("Durée Totale", width="medium"),
-                    "Temps Disponible": st.column_config.TextColumn("Temps Disponible", width="medium"),
-                    "Temps Indisponible": st.column_config.TextColumn("Temps Indisponible", width="medium"),
-                    "Jours avec des données": st.column_config.NumberColumn(
-                        "Jours avec des données",
-                        width="small"
-                    )
-                }
-            )
-            
-            # Ajouter des métriques visuelles pour chaque équipement
-            col1, col2, col3 = st.columns(3)
-            column_cycle = cycle([col1, col2, col3])
-
-            for _, row in df_summary.iterrows():
-                with next(column_cycle):
-                    equip = row["Équipement"]
-                    pct_brut = row["Disponibilité Brute (%)"]
-                    pct_excl = row["Disponibilité Avec Exclusions (%)"]
-
-                    # Couleur selon la disponibilité
-                    if pct_brut >= 95:
-                        color = "normal"
-                    elif pct_brut >= 90:
-                        color = "off"
-                    else:
-                        color = "inverse"
-                    
-                    st.metric(
-                        f"{equip} - Disponibilité",
-                        f"{pct_brut:.2f}%",
-                        delta=f"{pct_excl - pct_brut:.2f}%",
-                        delta_color=color,
-                        help=f"Brute: {pct_brut:.2f}% | Avec exclusions: {pct_excl:.2f}%"
-                    )
-        else:
-            st.info("ℹ️ Aucune donnée disponible pour le tableau récapitulatif.")
-    else:
-        st.warning("⚠️ Impossible de générer le tableau récapitulatif sans période définie.")
-    
-    st.divider()
-    
-    st.subheader("🔍 Analyse des Indisponibilités")
-    causes = get_unavailability_causes(df)
-
-    if causes.empty:
-        st.success("Aucune indisponibilité détectée sur la période")
-    else:
-        color_map = px.colors.qualitative.Safe  
-        unique_causes = causes["cause"].unique()
-        cause_colors = {cause: color_map[i % len(color_map)] for i, cause in enumerate(unique_causes)}
-        
-        col_chart, col_table = st.columns([2, 1])
-        with col_chart:
-            small_mask = causes["percentage"] < 2.5
-
-            fig = px.pie(
-                causes,
-                names="cause",
-                values="duration_minutes",
-                title="Répartition des Causes d'Indisponibilité",
-                hole=0.4,
-                color="cause",
-                color_discrete_map=cause_colors
-            )
-
-            fig.update_traces(
-                textinfo="percent+label",
-                textposition=[
-                    "outside" if small else "inside" 
-                    for small in small_mask
-                ],
-                pull=[
-                    0.05 if small else 0 
-                    for small in small_mask
-                ],
-                showlegend=True
-            )
-            fig.update_layout(
-                uniformtext_minsize=10,
-                uniformtext_mode="hide"
-            )
-
-            st.plotly_chart(fig, use_container_width=True)
-
-        with col_table:
-            df_display = causes.rename(
-                columns={"duration_minutes": "Durée", "percentage": "Pourcentage"}
-            )
-            st.dataframe(
-                df_display.style.format({
-                    "Durée": lambda x: format_minutes(int(x)),
-                    "Pourcentage": "{:.1f}%"
-                }),
-                hide_index=True,
-                use_container_width=True
-            )
-    
-    # Tableau traduit des causes d'indisponibilité
-    st.subheader("📋 Causes d'Indisponibilité Traduites")
-    
-    # Récupérer l'équipement sélectionné pour la traduction
-    current_equip = st.session_state.get("current_equip")
-    
-    if current_equip and not df.empty:
-        # Générer le tableau traduit
-        causes_translated = get_translated_unavailability_causes(df, current_equip)
-        
-        if not causes_translated.empty:
-            st.info(f"🔧 Traduction des codes IC/PC pour l'équipement **{current_equip}**")
-            
-            # Afficher le tableau traduit avec un style amélioré
-            df_translated_display = causes_translated.rename(
-                columns={
-                    "cause": "Cause Traduite", 
-                    "duration_minutes": "Durée", 
-                    "percentage": "Pourcentage"
-                }
-            )
-            
-            st.dataframe(
-                df_translated_display.style.format({
-                    "Durée": lambda x: format_minutes(int(x)),
-                    "Pourcentage": "{:.1f}%"
-                }),
-                hide_index=True,
-                use_container_width=True,
-                column_config={
-                    "Cause Traduite": st.column_config.TextColumn(
-                        "Cause Traduite", 
-                        width="large",
-                        help="Description détaillée de la cause d'indisponibilité"
-                    ),
-                    "Durée": st.column_config.TextColumn("Durée", width="medium"),
-                    "Pourcentage": st.column_config.NumberColumn("Pourcentage", width="small", format="%.1f%%")
-                }
-            )
-            
-            # Ajouter un expander avec des informations sur la traduction
-            with st.expander("ℹ️ Informations sur la traduction"):
-                st.markdown("""
-                **Comment fonctionne la traduction :**
-                
-                - Les codes IC (Input Condition) et PC (Process Condition) sont extraits des causes d'indisponibilité
-                - Chaque code est traduit selon la configuration de l'équipement :
-                  - **AC** : SEQ01.OLI.A.IC1 / SEQ01.OLI.A.PC1
-                  - **DC1** : SEQ02.OLI.A.IC1 / SEQ02.OLI.A.PC1
-                  - **DC2** : SEQ03.OLI.A.IC1 / SEQ03.OLI.A.PC1
-                  - **PDC** : SEQ1x/SEQ2x selon le point de charge (ex. SEQ12, SEQ22, SEQ13…)
-                - Les descriptions détaillées incluent les références matérielles et les conditions de défaut
-                """)
-                
-                # Afficher la configuration de l'équipement
-                cfg = get_equip_config(current_equip)
-                st.markdown(f"""
-                **Configuration actuelle ({current_equip}) :**
-                - Champ IC : `{cfg['ic_field']}`
-                - Champ PC : `{cfg['pc_field']}`
-                - Titre : {cfg['title']}
-                """)
-        else:
-            st.info("ℹ️ Aucune cause d'indisponibilité à traduire pour cet équipement.")
-    else:
-        if not current_equip:
-            st.warning("⚠️ Veuillez sélectionner un équipement spécifique pour voir les causes traduites.")
-        else:
-            st.info("ℹ️ Aucune donnée disponible pour la traduction des causes.")
-
-    st.divider()
-
-    
-    # evolution mensuelle
-    st.subheader("📅 Évolution Mensuelle")
-    site = st.session_state.get("current_site")
-    equip = st.session_state.get("current_equip")
-    start_dt = st.session_state.get("current_start_dt")
-    end_dt = st.session_state.get("current_end_dt")
-
-    df_monthly = calculate_monthly_availability(site, equip, months=12, start_dt=start_dt, end_dt=end_dt, mode=mode)
-    if not df_monthly.empty:
-        months_series = pd.to_datetime(df_monthly["month"])
-        month_keys = months_series.dt.strftime("%Y-%m")             
-        month_labels = months_series.dt.strftime("%b %Y")            
-        month_options = list(dict(zip(month_keys, month_labels)).items())  
-
-        default_keys = list(dict.fromkeys(month_keys)) 
-
-        sel_keys = st.multiselect(
-            "Mois à afficher",
-            options=[k for k, _ in month_options],
-            format_func=lambda k: dict(month_options)[k],
-            default=default_keys
-        )
-
-        df_monthly = df_monthly[month_keys.isin(sel_keys)].copy()
-        df_monthly = df_monthly.sort_values("month")
-    if df_monthly.empty:
-        st.info("ℹ️ Données mensuelles insuffisantes pour l'affichage.")
-    else:
-        brut = df_monthly["pct_brut"].astype(float).where(pd.notna(df_monthly["pct_brut"]), None)
-        excl = df_monthly["pct_excl"].astype(float).where(pd.notna(df_monthly["pct_excl"]), None)
-
-        fig = go.Figure()
-        fig.add_trace(go.Bar(
-            x=df_monthly["month"], y=brut, name="Brute",
-            text=[f"{v:.1f}%" if v is not None else "" for v in brut],
-            textposition="outside",
-        ))
-        fig.add_trace(go.Bar(
-            x=df_monthly["month"], y=excl, name="Avec exclusions",
-            text=[f"{v:.1f}%" if v is not None else "" for v in excl],
-            textposition="outside",
-        ))
-
-        fig.update_layout(
-            title="Disponibilité mensuelle",
-            xaxis_title="Mois",
-            yaxis_title="Disponibilité (%)",
-            yaxis=dict(range=[0, 105]),
-            barmode="group",
-            bargap=0.25,
-            hovermode="x",
-            legend=dict(orientation="h", yanchor="bottom", y=1.02, xanchor="right", x=1)
-        )
-        fig.update_xaxes(tickformat="%b %Y")
-
-        st.plotly_chart(fig, use_container_width=True)
-        with st.expander("📊 Statistiques détaillées"):
-            df_display = df_monthly.copy()
-            try:
-                mois_labels = pd.to_datetime(df_display["month"]).dt.month_name(locale="fr_FR").str.capitalize() \
-                            + " " + pd.to_datetime(df_display["month"]).dt.year.astype(str)
-            except Exception:
-                _mois = ["janvier","février","mars","avril","mai","juin",
-                        "juillet","août","septembre","octobre","novembre","décembre"]
-                m = pd.to_datetime(df_display["month"])
-                mois_labels = m.dt.month.map(lambda i: _mois[i-1]).str.capitalize() + " " + m.dt.year.astype(str)
-
-            df_display["Mois"] = mois_labels
-            df_display = df_display.rename(columns={
-                "pct_brut": "Disponibilité brute",
-                "pct_excl": "Avec exclusions",
-                "total_minutes": "Durée totale"
-            })[["Mois", "Disponibilité brute", "Avec exclusions", "Durée totale"]]
-
-            def _fmt_duree(x):
-                try:
-                    return format_minutes(int(x))  
-                except Exception:
-                    return "—"
-
-            st.dataframe(
-                df_display.style.format({
-                    "Disponibilité brute": "{:.2f}%",
-                    "Avec exclusions": "{:.2f}%",
-                    "Durée totale": _fmt_duree
-                }),
-                hide_index=True,
-                use_container_width=True
-            )
-
-
-def render_global_comparison_tab(start_dt: datetime, end_dt: datetime) -> None:
-    """Affiche la vue comparative entre tous les sites."""
-    mode = get_current_mode()
-    st.header("🌍 Vue générale - Comparaison tous les sites")
-    st.caption(
-        f"Période analysée : {start_dt.strftime('%Y-%m-%d')} ➜ {end_dt.strftime('%Y-%m-%d')}"
-    )
-
-    df_all = load_filtered_blocks(start_dt, end_dt, None, None, mode=mode)
-
-    if df_all is None or df_all.empty:
-        st.warning("Aucune donnée disponible pour la vue globale sur la période sélectionnée.")
-        return
-
-    if mode == MODE_EQUIPMENT:
-        st.subheader("Récap AC / DC1 / DC2")
-        if "type_equipement" not in df_all.columns:
-            st.info("Les données de type équipement ne sont pas disponibles pour cette vue.")
-            return
-
-        base_types = ["AC", "DC1", "DC2"]
-        additional_types = [
-            t for t in df_all["type_equipement"].dropna().unique().tolist()
-            if t not in base_types
-        ]
-        type_sequence = base_types + additional_types
-
-        site_rows: List[Dict[str, Optional[float]]] = []
-        for site, site_df in df_all.groupby("site"):
-            site_label = mapping_sites.get(str(site).split("_")[-1], str(site))
-            row: Dict[str, Optional[float]] = {"Site": site_label}
-            for equip_type in type_sequence:
-                type_df = site_df[site_df["type_equipement"] == equip_type]
-                column_label = f"{equip_type} (%)"
-                if type_df.empty:
-                    row[column_label] = math.nan
-                else:
-                    stats = calculate_availability(type_df, include_exclusions=False)
-                    row[column_label] = round(stats["pct_available"], 2)
-            site_rows.append(row)
-
-        summary_df = pd.DataFrame(site_rows)
-        summary_df = summary_df.dropna(axis=1, how="all")
-        if summary_df.empty:
-            st.info("Aucune donnée consolidée disponible pour les sites.")
-        else:
-            summary_df = summary_df.sort_values("Site").reset_index(drop=True)
-            column_config = {
-                "Site": st.column_config.TextColumn("Site", width="medium"),
-            }
-            for column in summary_df.columns:
-                if column == "Site":
-                    continue
-                column_config[column] = st.column_config.NumberColumn(
-                    column,
-                    width="small",
-                    format="%.2f%%"
-                )
-
-            st.dataframe(
-                summary_df,
-                hide_index=True,
-                use_container_width=True,
-                column_config=column_config,
-            )
-
-        present_types = [
-            t for t in type_sequence
-            if not df_all[df_all["type_equipement"] == t].empty
-        ]
-        if present_types:
-            cols = st.columns(len(present_types))
-            for col, equip_type in zip(cols, present_types):
-                type_df = df_all[df_all["type_equipement"] == equip_type]
-                stats_raw = calculate_availability(type_df, include_exclusions=False)
-                stats_excl = calculate_availability(type_df, include_exclusions=True)
-                delta = stats_excl["pct_available"] - stats_raw["pct_available"]
-                col.metric(
-                    f"{equip_type} - disponibilité brute",
-                    f"{stats_raw['pct_available']:.2f}%",
-                    delta=f"{delta:.2f}%",
-                    help="Comparaison agrégée sur l'ensemble des sites",
-                )
-    else:
-        st.subheader("Dispo globale par site")
-        site_rows = []
-        for site, site_df in df_all.groupby("site"):
-            stats_raw = calculate_availability(site_df, include_exclusions=False)
-            stats_excl = calculate_availability(site_df, include_exclusions=True)
-            site_rows.append({
-                "Site": mapping_sites.get(str(site).split("_")[-1], str(site)),
-                "Disponibilité brute (%)": round(stats_raw["pct_available"], 2),
-                "Disponibilité avec exclusions (%)": round(stats_excl["pct_available"], 2),
-            })
-
-        summary_df = pd.DataFrame(site_rows)
-        if summary_df.empty:
-            st.info("Aucune donnée consolidée disponible pour les sites.")
-        else:
-            summary_df = summary_df.sort_values("Site").reset_index(drop=True)
-            st.dataframe(
-                summary_df,
-                hide_index=True,
-                use_container_width=True,
-                column_config={
-                    "Site": st.column_config.TextColumn("Site", width="medium"),
-                    "Disponibilité brute (%)": st.column_config.NumberColumn(
-                        "Disponibilité brute (%)",
-                        width="medium",
-                        format="%.2f%%",
-                    ),
-                    "Disponibilité avec exclusions (%)": st.column_config.NumberColumn(
-                        "Disponibilité avec exclusions (%)",
-                        width="medium",
-                        format="%.2f%%",
-                    ),
-                },
-            )
-
-        stats_all_raw = calculate_availability(df_all, include_exclusions=False)
-        stats_all_excl = calculate_availability(df_all, include_exclusions=True)
-        delta = stats_all_excl["pct_available"] - stats_all_raw["pct_available"]
-        col1, col2 = st.columns(2)
-        col1.metric(
-            "Disponibilité brute globale",
-            f"{stats_all_raw['pct_available']:.2f}%",
-            help="Disponibilité brute de l'ensemble des points de charge",
-        )
-        col2.metric(
-            "Disponibilité avec exclusions globale",
-            f"{stats_all_excl['pct_available']:.2f}%",
-            delta=f"{delta:.2f}%",
-            help="Comparaison brute vs exclusions sur tous les sites",
-        )
-
-
-def render_timeline_tab(site: Optional[str], equip: Optional[str], start_dt: datetime, end_dt: datetime):
-    """Affiche l'onglet timeline et annotations."""
-    mode = get_current_mode()
-    st.header("⏱️ Timeline Détaillée & Annotations")
-    
-    if not site or not equip:
-        st.info("ℹ️ Veuillez sélectionner un site et un équipement spécifiques pour afficher la timeline détaillée.")
-        return
-    
-    with st.spinner("Chargement de la timeline..."):
-        df = load_blocks(site, equip, start_dt, end_dt, mode=mode)
-    
-    if df.empty:
-        st.warning("⚠️ Aucune donnée disponible pour cet équipement sur cette période.")
-        return
-    
-    df_plot = df.copy()
-    df_plot["start"] = pd.to_datetime(df_plot["date_debut"])
-    df_plot["end"] = pd.to_datetime(df_plot["date_fin"])
-    df_plot["state"] = df_plot["est_disponible"].map({
-        1: "✅ Disponible",
-        0: "❌ Indisponible",
-        -1: "⚠️ Donnée manquante"
-    })
-
-    df_plot["excluded"] = ""
-    mask_excluded = (df_plot["is_excluded"] == 1) & (df_plot["est_disponible"] != 1)
-    df_plot.loc[mask_excluded, "excluded"] = " (Exclu)"
-    df_plot["label"] = df_plot["state"] + df_plot["excluded"]
-    
-    fig = px.timeline(
-        df_plot,
-        x_start="start",
-        x_end="end",
-        y="equipement_id",
-        color="label",
-        hover_data={
-            "cause": True,
-            "duration_minutes": True,
-            "is_excluded": True,
-            "start": "|%Y-%m-%d %H:%M",
-            "end": "|%Y-%m-%d %H:%M",
-            "label": False,
-            "equipement_id": False
-        },
-        color_discrete_map={
-            "✅ Disponible": "#28a745",
-            "❌ Indisponible": "#dc3545",
-            "❌ Indisponible (Exclu)": "#fd7e14",
-            "⚠️ Donnée manquante": "#6c757d",
-            "⚠️ Donnée manquante (Exclu)": "#BBDB07"
-        }
-    )
-    
-    fig.update_yaxes(autorange="reversed", title="")
-    fig.update_xaxes(title="Période")
-    fig.update_layout(
-        title=f"Timeline - {site} / {equip}",
-        showlegend=True,
-        height=300
-    )
-    
-    st.plotly_chart(fig, use_container_width=True)
-    
-    # Tableau des vraies périodes d'indisponibilité (groupées)
-    st.markdown("**📋 Périodes d'Indisponibilité Continues :**")
-    
-    # Filtrer les indisponibilités
-    unavailable_periods = df[df["est_disponible"] == 0].copy()
-    
-    if not unavailable_periods.empty:
-        # Trier par date de début
-        unavailable_periods = unavailable_periods.sort_values("date_debut").reset_index(drop=True)
-        
-        # Grouper les périodes continues
-        continuous_periods = []
-        current_period = None
-        
-        for _, row in unavailable_periods.iterrows():
-            start_time = pd.to_datetime(row["date_debut"])
-            end_time = pd.to_datetime(row["date_fin"])
-            
-            if current_period is None:
-                # Première période
-                current_period = {
-                    "start": start_time,
-                    "end": end_time,
-                    "causes": [row["cause"] if pd.notna(row["cause"]) else "Non spécifiée"],
-                    "excluded": row["is_excluded"] == 1,
-                    "duration_minutes": int(row["duration_minutes"])
-                }
-            else:
-                # Vérifier si cette période est continue avec la précédente
-                # (écart de moins de 5 minutes considéré comme continu)
-                gap_minutes = (start_time - current_period["end"]).total_seconds() / 60
-                
-                if gap_minutes <= 5:  # Période continue
-                    # Étendre la période actuelle
-                    current_period["end"] = end_time
-                    current_period["causes"].append(row["cause"] if pd.notna(row["cause"]) else "Non spécifiée")
-                    current_period["duration_minutes"] += int(row["duration_minutes"])
-                    # Si une période est exclue, toute la période continue est considérée comme exclue
-                    if row["is_excluded"] == 1:
-                        current_period["excluded"] = True
-                else:
-                    # Nouvelle période - sauvegarder la précédente
-                    continuous_periods.append(current_period)
-                    # Commencer une nouvelle période
-                    current_period = {
-                        "start": start_time,
-                        "end": end_time,
-                        "causes": [row["cause"] if pd.notna(row["cause"]) else "Non spécifiée"],
-                        "excluded": row["is_excluded"] == 1,
-                        "duration_minutes": int(row["duration_minutes"])
-                    }
-        
-        # Ajouter la dernière période
-        if current_period is not None:
-            continuous_periods.append(current_period)
-        
-        if continuous_periods:
-            # Préparer les données pour le tableau
-            periods_data = []
-            for i, period in enumerate(continuous_periods, 1):
-                # Calculer la durée totale de la période continue
-                total_duration_minutes = int((period["end"] - period["start"]).total_seconds() / 60)
-                
-                # Créer un résumé des causes (prendre les causes uniques)
-                unique_causes = list(set(period["causes"]))
-                if len(unique_causes) == 1:
-                    cause_summary = unique_causes[0]
-                else:
-                    cause_summary = f"{len(unique_causes)} causes différentes"
-                
-                periods_data.append({
-                    "Période": f"Période {i}",
-                    "Date Début": period["start"].strftime("%Y-%m-%d %H:%M"),
-                    "Date Fin": period["end"].strftime("%Y-%m-%d %H:%M"),
-                    "Durée": format_minutes(total_duration_minutes),
-                    "Durée_Minutes": total_duration_minutes,
-                    "Cause": cause_summary,
-                    "Exclu": "✅ Oui" if period["excluded"] else "❌ Non"
-                })
-            
-            # Créer le DataFrame et trier par durée décroissante
-            periods_df = pd.DataFrame(periods_data)
-            periods_sorted = periods_df.sort_values("Durée_Minutes", ascending=False)
-            
-            st.dataframe(
-                periods_sorted[["Période", "Date Début", "Date Fin", "Durée", "Cause", "Exclu"]],
-                hide_index=True,
-                use_container_width=True,
-                column_config={
-                    "Période": st.column_config.TextColumn("Période", width="small"),
-                    "Date Début": st.column_config.TextColumn("Date Début", width="medium"),
-                    "Date Fin": st.column_config.TextColumn("Date Fin", width="medium"),
-                    "Durée": st.column_config.TextColumn("Durée", width="medium"),
-                    "Cause": st.column_config.TextColumn("Cause", width="large"),
-                    "Exclu": st.column_config.TextColumn("Exclu", width="small")
-                }
-            )
-            
-            # Métriques rapides
-            col1, col2, col3, col4 = st.columns(4)
-            with col1:
-                st.metric("Total Périodes", len(periods_data))
-            with col2:
-                total_duration = periods_df["Durée_Minutes"].sum()
-                st.metric("Durée Totale", format_minutes(total_duration))
-            with col3:
-                avg_duration = periods_df["Durée_Minutes"].mean()
-                st.metric("Durée Moyenne", format_minutes(int(avg_duration)))
-            with col4:
-                max_duration = periods_df["Durée_Minutes"].max()
-                st.metric("Durée Max", format_minutes(max_duration))
-        else:
-            st.success("✅ Aucune période d'indisponibilité continue détectée.")
-    else:
-        st.success("✅ Aucune période d'indisponibilité détectée sur cette période.")
-    
-    st.divider()
-    st.subheader("➕ Ajouter une Annotation")
-
-    mode = st.radio(
-        "Afficher",
-        options=["Disponibles", "Indisponibles", "Données manquantes"],
-        index=1,           
-        horizontal=True
-    )
-
-    if mode == "Disponibles":
-        df_display = df_plot[df_plot["est_disponible"] == 1]
-    elif mode == "Indisponibles":
-        df_display = df_plot[df_plot["est_disponible"] == 0]
-    else:  
-        df_display = df_plot[df_plot["est_disponible"] == -1]
-
-    if df_display.empty:
-        st.info("ℹ️ Aucun bloc correspondant aux critères d'affichage.")
-    else:
-        df_display = df_display.sort_values("start").reset_index(drop=True)
-
-        block_labels = []
-        for idx, row in df_display.iterrows():
-            if row["est_disponible"] == -1:
-                status_icon = "⚠️"
-            elif row["est_disponible"] == 0:
-                status_icon = "❌"
-            else:
-                status_icon = "✅"
-
-            excl_tag = " [EXCLU]" if row["is_excluded"] == 1 else ""
-            start_str = row["start"].strftime("%Y-%m-%d %H:%M")
-            end_str = row["end"].strftime("%Y-%m-%d %H:%M")
-            cause = row.get("cause", "N/A")
-            duration = format_minutes(int(row["duration_minutes"]))
-
-            label = f"{idx}: {status_icon} {start_str} → {end_str} | {cause} | {duration}{excl_tag}"
-            block_labels.append(label)
-
-        selected_block_label = st.selectbox(
-            "Sélectionner un bloc temporel",
-            options=block_labels,
-            help="Choisissez le bloc sur lequel ajouter une annotation"
-        )
-
-        selected_idx = int(selected_block_label.split(":")[0])
-        selected_row = df_display.iloc[selected_idx]
-        est_val = int(selected_row["est_disponible"])
-
-        bloc_id = int(selected_row.get("bloc_id", -1))
-        source_table = str(selected_row.get("source_table", "") or "")
-
         allowed_transitions: List[Tuple[int, str]] = []
         if est_val == -1:
             allowed_transitions = [
@@ -9188,5 +4779,4 @@
         """)
         
         if st.button("🔄 Redémarrer l'application"):
->>>>>>> a98af04b
             st.rerun()